// Copyright 2022 PingCAP, Inc.
//
// Licensed under the Apache License, Version 2.0 (the "License");
// you may not use this file except in compliance with the License.
// You may obtain a copy of the License at
//
//	http://www.apache.org/licenses/LICENSE-2.0
//
// Unless required by applicable law or agreed to in writing, software
// distributed under the License is distributed on an "AS IS" BASIS,
// WITHOUT WARRANTIES OR CONDITIONS OF ANY KIND, either express or implied.
// See the License for the specific language governing permissions and
// limitations under the License.

package extension

import (
<<<<<<< HEAD
	"github.com/pingcap/tidb/parser/auth"
	"github.com/pingcap/tidb/sessionctx/variable"
=======
	"github.com/pingcap/tidb/parser"
	"github.com/pingcap/tidb/parser/ast"
	"github.com/pingcap/tidb/parser/auth"
	"github.com/pingcap/tidb/sessionctx/stmtctx"
	"github.com/pingcap/tidb/sessionctx/variable"
	"github.com/pingcap/tidb/types"
>>>>>>> 330a0042
)

// ConnEventInfo is the connection info for the event
type ConnEventInfo struct {
	*variable.ConnectionInfo
	ActiveRoles []*auth.RoleIdentity
	Error       error
}

// ConnEventTp is the type of the connection event
type ConnEventTp uint8

const (
	// ConnConnected means connection connected, but not handshake yet
	ConnConnected ConnEventTp = iota
	// ConnHandshakeAccepted means connection is accepted after handshake
	ConnHandshakeAccepted
	// ConnHandshakeRejected means connections is rejected after handshake
	ConnHandshakeRejected
	// ConnReset means the connection is reset
	ConnReset
	// ConnDisconnected means the connection is disconnected
	ConnDisconnected
)

// StmtEventTp is the type of the statement event
type StmtEventTp uint8

const (
	// StmtSuccess means the stmt is successfully executed
	StmtSuccess StmtEventTp = iota
	// StmtError means the stmt is failed
	StmtError
)

// StmtEventInfo is the information of stmt event
type StmtEventInfo interface {
	// User returns the user of the session
	User() *auth.UserIdentity
	// ActiveRoles returns the active roles of the user
	ActiveRoles() []*auth.RoleIdentity
	// CurrentDB returns the current database
	CurrentDB() string
	// ConnectionInfo returns the connection info of the current session
	ConnectionInfo() *variable.ConnectionInfo
	// StmtNode returns the parsed ast of the statement
	// When parse error, this method will return a nil value
	StmtNode() ast.StmtNode
	// ExecuteStmtNode will return the `ast.ExecuteStmt` node when the current statement is EXECUTE,
	// otherwise a nil value will be returned
	ExecuteStmtNode() *ast.ExecuteStmt
	// ExecutePreparedStmt will return the prepared stmt node for the EXECUTE statement.
	// If the current statement is not EXECUTE or prepared statement is not found, a nil value will be returned
	ExecutePreparedStmt() ast.StmtNode
	// PreparedParams will return the params for the EXECUTE statement
	PreparedParams() []types.Datum
	// OriginalText will return the text of the statement.
	// Notice that for the EXECUTE statement, the prepared statement text will be used as the return value
	OriginalText() string
	// SQLDigest will return the normalized and redact text of the `OriginalText()`
	SQLDigest() (normalized string, digest *parser.Digest)
	// AffectedRows will return the affected rows of the current statement
	AffectedRows() uint64
	// RelatedTables will return the related tables of the current statement
	RelatedTables() []stmtctx.TableEntry
	// GetError will return the error when the current statement is failed
	GetError() error
}

// SessionHandler is used to listen session events
type SessionHandler struct {
	OnConnectionEvent func(ConnEventTp, *ConnEventInfo)
	OnStmtEvent       func(StmtEventTp, StmtEventInfo)
}

func newSessionExtensions(es *Extensions) *SessionExtensions {
	connExtensions := &SessionExtensions{}
	for _, m := range es.Manifests() {
		if m.sessionHandlerFactory != nil {
			if handler := m.sessionHandlerFactory(); handler != nil {
				if fn := handler.OnConnectionEvent; fn != nil {
					connExtensions.connectionEventFuncs = append(connExtensions.connectionEventFuncs, fn)
				}
				if fn := handler.OnStmtEvent; fn != nil {
					connExtensions.stmtEventFuncs = append(connExtensions.stmtEventFuncs, fn)
				}
			}
		}
	}
	return connExtensions
}

// SessionExtensions is the extensions
type SessionExtensions struct {
	connectionEventFuncs []func(ConnEventTp, *ConnEventInfo)
	stmtEventFuncs       []func(StmtEventTp, StmtEventInfo)
}

// OnConnectionEvent will be called when a connection event happens
func (es *SessionExtensions) OnConnectionEvent(tp ConnEventTp, event *ConnEventInfo) {
	if es == nil {
		return
	}

	for _, fn := range es.connectionEventFuncs {
		fn(tp, event)
<<<<<<< HEAD
=======
	}
}

// HasStmtEventListeners returns a bool that indicates if any stmt event listener exists
func (es *SessionExtensions) HasStmtEventListeners() bool {
	return es != nil && len(es.stmtEventFuncs) > 0
}

// OnStmtEvent will be called when a stmt event happens
func (es *SessionExtensions) OnStmtEvent(tp StmtEventTp, event StmtEventInfo) {
	if es == nil {
		return
	}

	for _, fn := range es.stmtEventFuncs {
		fn(tp, event)
>>>>>>> 330a0042
	}
}<|MERGE_RESOLUTION|>--- conflicted
+++ resolved
@@ -15,17 +15,12 @@
 package extension
 
 import (
-<<<<<<< HEAD
-	"github.com/pingcap/tidb/parser/auth"
-	"github.com/pingcap/tidb/sessionctx/variable"
-=======
 	"github.com/pingcap/tidb/parser"
 	"github.com/pingcap/tidb/parser/ast"
 	"github.com/pingcap/tidb/parser/auth"
 	"github.com/pingcap/tidb/sessionctx/stmtctx"
 	"github.com/pingcap/tidb/sessionctx/variable"
 	"github.com/pingcap/tidb/types"
->>>>>>> 330a0042
 )
 
 // ConnEventInfo is the connection info for the event
@@ -132,8 +127,6 @@
 
 	for _, fn := range es.connectionEventFuncs {
 		fn(tp, event)
-<<<<<<< HEAD
-=======
 	}
 }
 
@@ -150,6 +143,5 @@
 
 	for _, fn := range es.stmtEventFuncs {
 		fn(tp, event)
->>>>>>> 330a0042
 	}
 }