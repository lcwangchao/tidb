// Copyright 2017 PingCAP, Inc.
//
// Licensed under the Apache License, Version 2.0 (the "License");
// you may not use this file except in compliance with the License.
// You may obtain a copy of the License at
//
//     http://www.apache.org/licenses/LICENSE-2.0
//
// Unless required by applicable law or agreed to in writing, software
// distributed under the License is distributed on an "AS IS" BASIS,
// WITHOUT WARRANTIES OR CONDITIONS OF ANY KIND, either express or implied.
// See the License for the specific language governing permissions and
// limitations under the License.

package variable

import (
	"math"

	"github.com/pingcap/tidb/config"
	"github.com/pingcap/tidb/parser/mysql"
	"github.com/pingcap/tidb/sessionctx/variable/featuretag/concurrencyddl"
	"github.com/pingcap/tidb/util/paging"
	"go.uber.org/atomic"
)

/*
	Steps to add a new TiDB specific system variable:

	1. Add a new variable name with comment in this file.
	2. Add the default value of the new variable in this file.
	3. Add SysVar instance in 'defaultSysVars' slice.
*/

// TiDB system variable names that only in session scope.
const (
	TiDBDDLSlowOprThreshold = "ddl_slow_threshold"

	// TiDBSnapshot is used for reading history data, the default value is empty string.
	// The value can be a datetime string like '2017-11-11 20:20:20' or a tso string. When this variable is set, the session reads history data of that time.
	TiDBSnapshot = "tidb_snapshot"

	// TiDBOptAggPushDown is used to enable/disable the optimizer rule of aggregation push down.
	TiDBOptAggPushDown = "tidb_opt_agg_push_down"

	// TiDBOptCartesianBCJ is used to disable/enable broadcast cartesian join in MPP mode
	TiDBOptCartesianBCJ = "tidb_opt_broadcast_cartesian_join"

	TiDBOptMPPOuterJoinFixedBuildSide = "tidb_opt_mpp_outer_join_fixed_build_side"

	// TiDBOptDistinctAggPushDown is used to decide whether agg with distinct should be pushed to tikv/tiflash.
	TiDBOptDistinctAggPushDown = "tidb_opt_distinct_agg_push_down"

	// TiDBOptSkewDistinctAgg is used to indicate the distinct agg has data skew
	TiDBOptSkewDistinctAgg = "tidb_opt_skew_distinct_agg"

	// TiDBBCJThresholdSize is used to limit the size of small table for mpp broadcast join.
	// Its unit is bytes, if the size of small table is larger than it, we will not use bcj.
	TiDBBCJThresholdSize = "tidb_broadcast_join_threshold_size"

	// TiDBBCJThresholdCount is used to limit the count of small table for mpp broadcast join.
	// If we can't estimate the size of one side of join child, we will check if its row number exceeds this limitation.
	TiDBBCJThresholdCount = "tidb_broadcast_join_threshold_count"

	// TiDBOptWriteRowID is used to enable/disable the operations of insert、replace and update to _tidb_rowid.
	TiDBOptWriteRowID = "tidb_opt_write_row_id"

	// TiDBAutoAnalyzeRatio will run if (table modify count)/(table row count) is greater than this value.
	TiDBAutoAnalyzeRatio = "tidb_auto_analyze_ratio"

	// TiDBAutoAnalyzeStartTime will run if current time is within start time and end time.
	TiDBAutoAnalyzeStartTime = "tidb_auto_analyze_start_time"
	TiDBAutoAnalyzeEndTime   = "tidb_auto_analyze_end_time"

	// TiDBChecksumTableConcurrency is used to speed up the ADMIN CHECKSUM TABLE
	// statement, when a table has multiple indices, those indices can be
	// scanned concurrently, with the cost of higher system performance impact.
	TiDBChecksumTableConcurrency = "tidb_checksum_table_concurrency"

	// TiDBCurrentTS is used to get the current transaction timestamp.
	// It is read-only.
	TiDBCurrentTS = "tidb_current_ts"

	// TiDBLastTxnInfo is used to get the last transaction info within the current session.
	TiDBLastTxnInfo = "tidb_last_txn_info"

	// TiDBLastQueryInfo is used to get the last query info within the current session.
	TiDBLastQueryInfo = "tidb_last_query_info"

	// TiDBLastDDLInfo is used to get the last ddl info within the current session.
	TiDBLastDDLInfo = "tidb_last_ddl_info"

	// TiDBConfig is a read-only variable that shows the config of the current server.
	TiDBConfig = "tidb_config"

	// TiDBBatchInsert is used to enable/disable auto-split insert data. If set this option on, insert executor will automatically
	// insert data into multiple batches and use a single txn for each batch. This will be helpful when inserting large data.
	TiDBBatchInsert = "tidb_batch_insert"

	// TiDBBatchDelete is used to enable/disable auto-split delete data. If set this option on, delete executor will automatically
	// split data into multiple batches and use a single txn for each batch. This will be helpful when deleting large data.
	TiDBBatchDelete = "tidb_batch_delete"

	// TiDBBatchCommit is used to enable/disable auto-split the transaction.
	// If set this option on, the transaction will be committed when it reaches stmt-count-limit and starts a new transaction.
	TiDBBatchCommit = "tidb_batch_commit"

	// TiDBDMLBatchSize is used to split the insert/delete data into small batches.
	// It only takes effort when tidb_batch_insert/tidb_batch_delete is on.
	// Its default value is 20000. When the row size is large, 20k rows could be larger than 100MB.
	// User could change it to a smaller one to avoid breaking the transaction size limitation.
	TiDBDMLBatchSize = "tidb_dml_batch_size"

	// The following session variables controls the memory quota during query execution.

	// TiDBMemQuotaQuery controls the memory quota of a query.
	TiDBMemQuotaQuery = "tidb_mem_quota_query" // Bytes.
	// TiDBMemQuotaApplyCache controls the memory quota of a query.
	TiDBMemQuotaApplyCache = "tidb_mem_quota_apply_cache"

	// TiDBGeneralLog is used to log every query in the server in info level.
	TiDBGeneralLog = "tidb_general_log"

	// TiDBLogFileMaxDays is used to log every query in the server in info level.
	TiDBLogFileMaxDays = "tidb_log_file_max_days"

	// TiDBPProfSQLCPU is used to add label sql label to pprof result.
	TiDBPProfSQLCPU = "tidb_pprof_sql_cpu"

	// TiDBRetryLimit is the maximum number of retries when committing a transaction.
	TiDBRetryLimit = "tidb_retry_limit"

	// TiDBDisableTxnAutoRetry disables transaction auto retry.
	TiDBDisableTxnAutoRetry = "tidb_disable_txn_auto_retry"

	// TiDBEnableChunkRPC enables TiDB to use Chunk format for coprocessor requests.
	TiDBEnableChunkRPC = "tidb_enable_chunk_rpc"

	// TiDBOptimizerSelectivityLevel is used to control the selectivity estimation level.
	TiDBOptimizerSelectivityLevel = "tidb_optimizer_selectivity_level"

	// TiDBOptimizerEnableNewOnlyFullGroupByCheck is used to open the newly only_full_group_by check by maintaining functional dependency.
	TiDBOptimizerEnableNewOnlyFullGroupByCheck = "tidb_enable_new_only_full_group_by_check"

	TiDBOptimizerEnableOuterJoinReorder = "tidb_enable_outer_join_reorder"

	// TiDBTxnMode is used to control the transaction behavior.
	TiDBTxnMode = "tidb_txn_mode"

	// TiDBRowFormatVersion is used to control tidb row format version current.
	TiDBRowFormatVersion = "tidb_row_format_version"

	// TiDBEnableTablePartition is used to control table partition feature.
	// The valid value include auto/on/off:
	// on or auto: enable table partition if the partition type is implemented.
	// off: always disable table partition.
	TiDBEnableTablePartition = "tidb_enable_table_partition"

	// TiDBEnableListTablePartition is used to control list table partition feature.
	TiDBEnableListTablePartition = "tidb_enable_list_partition"

	// TiDBSkipIsolationLevelCheck is used to control whether to return error when set unsupported transaction
	// isolation level.
	TiDBSkipIsolationLevelCheck = "tidb_skip_isolation_level_check"

	// TiDBLowResolutionTSO is used for reading data with low resolution TSO which is updated once every two seconds
	TiDBLowResolutionTSO = "tidb_low_resolution_tso"

	// TiDBReplicaRead is used for reading data from replicas, followers for example.
	TiDBReplicaRead = "tidb_replica_read"

	// TiDBAdaptiveClosestReadThreshold is for reading data from closest replicas(with same 'zone' label).
	// TiKV client should send read request to the closest replica(leader/follower) if the estimated response
	// size exceeds this threshold; otherwise, this request should be sent to leader.
	// This variable only take effect when `tidb_replica_read` is 'closest-adaptive'.
	TiDBAdaptiveClosestReadThreshold = "tidb_adaptive_closest_read_threshold"

	// TiDBAllowRemoveAutoInc indicates whether a user can drop the auto_increment column attribute or not.
	TiDBAllowRemoveAutoInc = "tidb_allow_remove_auto_inc"

	// TiDBMultiStatementMode enables multi statement at the risk of SQL injection
	// provides backwards compatibility
	TiDBMultiStatementMode = "tidb_multi_statement_mode"

	// TiDBEvolvePlanTaskMaxTime controls the max time of a single evolution task.
	TiDBEvolvePlanTaskMaxTime = "tidb_evolve_plan_task_max_time"

	// TiDBEvolvePlanTaskStartTime is the start time of evolution task.
	TiDBEvolvePlanTaskStartTime = "tidb_evolve_plan_task_start_time"
	// TiDBEvolvePlanTaskEndTime is the end time of evolution task.
	TiDBEvolvePlanTaskEndTime = "tidb_evolve_plan_task_end_time"

	// TiDBSlowLogThreshold is used to set the slow log threshold in the server.
	TiDBSlowLogThreshold = "tidb_slow_log_threshold"

	// TiDBRecordPlanInSlowLog is used to log the plan of the slow query.
	TiDBRecordPlanInSlowLog = "tidb_record_plan_in_slow_log"

	// TiDBEnableSlowLog enables TiDB to log slow queries.
	TiDBEnableSlowLog = "tidb_enable_slow_log"

	// TiDBCheckMb4ValueInUTF8 is used to control whether to enable the check wrong utf8 value.
	TiDBCheckMb4ValueInUTF8 = "tidb_check_mb4_value_in_utf8"

	// TiDBFoundInPlanCache indicates whether the last statement was found in plan cache
	TiDBFoundInPlanCache = "last_plan_from_cache"

	// TiDBFoundInBinding indicates whether the last statement was matched with the hints in the binding.
	TiDBFoundInBinding = "last_plan_from_binding"

	// TiDBAllowAutoRandExplicitInsert indicates whether explicit insertion on auto_random column is allowed.
	TiDBAllowAutoRandExplicitInsert = "allow_auto_random_explicit_insert"

	// TiDBTxnScope indicates whether using global transactions or local transactions.
	TiDBTxnScope = "txn_scope"

	// TiDBTxnReadTS indicates the next transaction should be staleness transaction and provide the startTS
	TiDBTxnReadTS = "tx_read_ts"

	// TiDBReadStaleness indicates the staleness duration for following statement
	TiDBReadStaleness = "tidb_read_staleness"

	// TiDBEnablePaging indicates whether paging is enabled in coprocessor requests.
	TiDBEnablePaging = "tidb_enable_paging"

	// TiDBReadConsistency indicates whether the autocommit read statement goes through TiKV RC.
	TiDBReadConsistency = "tidb_read_consistency"

	// TiDBSysdateIsNow is the name of the `tidb_sysdate_is_now` system variable
	TiDBSysdateIsNow = "tidb_sysdate_is_now"

	// RequireSecureTransport indicates the secure mode for data transport
	RequireSecureTransport = "require_secure_transport"
)

// TiDB system variable names that both in session and global scope.
const (
	// TiDBBuildStatsConcurrency is used to speed up the ANALYZE statement, when a table has multiple indices,
	// those indices can be scanned concurrently, with the cost of higher system performance impact.
	TiDBBuildStatsConcurrency = "tidb_build_stats_concurrency"

	// TiDBDistSQLScanConcurrency is used to set the concurrency of a distsql scan task.
	// A distsql scan task can be a table scan or a index scan, which may be distributed to many TiKV nodes.
	// Higher concurrency may reduce latency, but with the cost of higher memory usage and system performance impact.
	// If the query has a LIMIT clause, high concurrency makes the system do much more work than needed.
	TiDBDistSQLScanConcurrency = "tidb_distsql_scan_concurrency"

	// TiDBOptInSubqToJoinAndAgg is used to enable/disable the optimizer rule of rewriting IN subquery.
	TiDBOptInSubqToJoinAndAgg = "tidb_opt_insubq_to_join_and_agg"

	// TiDBOptPreferRangeScan is used to enable/disable the optimizer to always prefer range scan over table scan, ignoring their costs.
	TiDBOptPreferRangeScan = "tidb_opt_prefer_range_scan"

	// TiDBOptEnableCorrelationAdjustment is used to indicates if enable correlation adjustment.
	TiDBOptEnableCorrelationAdjustment = "tidb_opt_enable_correlation_adjustment"

	// TiDBOptLimitPushDownThreshold determines if push Limit or TopN down to TiKV forcibly.
	TiDBOptLimitPushDownThreshold = "tidb_opt_limit_push_down_threshold"

	// TiDBOptCorrelationThreshold is a guard to enable row count estimation using column order correlation.
	TiDBOptCorrelationThreshold = "tidb_opt_correlation_threshold"

	// TiDBOptCorrelationExpFactor is an exponential factor to control heuristic approach when tidb_opt_correlation_threshold is not satisfied.
	TiDBOptCorrelationExpFactor = "tidb_opt_correlation_exp_factor"

	// TiDBOptCPUFactor is the CPU cost of processing one expression for one row.
	TiDBOptCPUFactor = "tidb_opt_cpu_factor"
	// TiDBOptCopCPUFactor is the CPU cost of processing one expression for one row in coprocessor.
	TiDBOptCopCPUFactor = "tidb_opt_copcpu_factor"
	// TiDBOptTiFlashConcurrencyFactor is concurrency number of tiflash computation.
	TiDBOptTiFlashConcurrencyFactor = "tidb_opt_tiflash_concurrency_factor"
	// TiDBOptNetworkFactor is the network cost of transferring 1 byte data.
	TiDBOptNetworkFactor = "tidb_opt_network_factor"
	// TiDBOptScanFactor is the IO cost of scanning 1 byte data on TiKV.
	TiDBOptScanFactor = "tidb_opt_scan_factor"
	// TiDBOptDescScanFactor is the IO cost of scanning 1 byte data on TiKV in desc order.
	TiDBOptDescScanFactor = "tidb_opt_desc_factor"
	// TiDBOptSeekFactor is the IO cost of seeking the start value in a range on TiKV or TiFlash.
	TiDBOptSeekFactor = "tidb_opt_seek_factor"
	// TiDBOptMemoryFactor is the memory cost of storing one tuple.
	TiDBOptMemoryFactor = "tidb_opt_memory_factor"
	// TiDBOptDiskFactor is the IO cost of reading/writing one byte to temporary disk.
	TiDBOptDiskFactor = "tidb_opt_disk_factor"
	// TiDBOptConcurrencyFactor is the CPU cost of additional one goroutine.
	TiDBOptConcurrencyFactor = "tidb_opt_concurrency_factor"

	// Variables for the Cost Model Ver2
	// TiDBOptCPUFactorV2 is the CPU factor for the Cost Model Ver2
	TiDBOptCPUFactorV2 = "tidb_opt_cpu_factor_v2"
	// TiDBOptCopCPUFactorV2 is the CopCPU factor for the Cost Model Ver2
	TiDBOptCopCPUFactorV2 = "tidb_opt_copcpu_factor_v2"
	// TiDBOptTiFlashCPUFactorV2 is the TiFlashCPU factor for the Cost Model Ver2
	TiDBOptTiFlashCPUFactorV2 = "tidb_opt_tiflash_cpu_factor_v2"
	// TiDBOptNetworkFactorV2 is the network factor for the Cost Model Ver2
	TiDBOptNetworkFactorV2 = "tidb_opt_network_factor_v2"
	// TiDBOptScanFactorV2 is the scan factor for the Cost Model Ver2
	TiDBOptScanFactorV2 = "tidb_opt_scan_factor_v2"
	// TiDBOptDescScanFactorV2 is the desc scan factor for the Cost Model Ver2
	TiDBOptDescScanFactorV2 = "tidb_opt_desc_factor_v2"
	// TiDBOptTiFlashScanFactorV2 is the TiFlashScan factor for the Cost Model Ver2
	TiDBOptTiFlashScanFactorV2 = "tidb_opt_tiflash_scan_factor_v2"
	// TiDBOptSeekFactorV2 is the seek factor for the Cost Model Ver2
	TiDBOptSeekFactorV2 = "tidb_opt_seek_factor_v2"
	// TiDBOptMemoryFactorV2 is the memory factor for the Cost Model Ver2
	TiDBOptMemoryFactorV2 = "tidb_opt_memory_factor_v2"
	// TiDBOptDiskFactorV2 is the disk factor for the Cost Model Ver2
	TiDBOptDiskFactorV2 = "tidb_opt_disk_factor_v2"
	// TiDBOptConcurrencyFactorV2 is the concurrency factor for the Cost Model Ver2
	TiDBOptConcurrencyFactorV2 = "tidb_opt_concurrency_factor_v2"

	// TiDBIndexJoinBatchSize is used to set the batch size of an index lookup join.
	// The index lookup join fetches batches of data from outer executor and constructs ranges for inner executor.
	// This value controls how much of data in a batch to do the index join.
	// Large value may reduce the latency but consumes more system resource.
	TiDBIndexJoinBatchSize = "tidb_index_join_batch_size"

	// TiDBIndexLookupSize is used for index lookup executor.
	// The index lookup executor first scan a batch of handles from a index, then use those handles to lookup the table
	// rows, this value controls how much of handles in a batch to do a lookup task.
	// Small value sends more RPCs to TiKV, consume more system resource.
	// Large value may do more work than needed if the query has a limit.
	TiDBIndexLookupSize = "tidb_index_lookup_size"

	// TiDBIndexLookupConcurrency is used for index lookup executor.
	// A lookup task may have 'tidb_index_lookup_size' of handles at maximum, the handles may be distributed
	// in many TiKV nodes, we execute multiple concurrent index lookup tasks concurrently to reduce the time
	// waiting for a task to finish.
	// Set this value higher may reduce the latency but consumes more system resource.
	// tidb_index_lookup_concurrency is deprecated, use tidb_executor_concurrency instead.
	TiDBIndexLookupConcurrency = "tidb_index_lookup_concurrency"

	// TiDBIndexLookupJoinConcurrency is used for index lookup join executor.
	// IndexLookUpJoin starts "tidb_index_lookup_join_concurrency" inner workers
	// to fetch inner rows and join the matched (outer, inner) row pairs.
	// tidb_index_lookup_join_concurrency is deprecated, use tidb_executor_concurrency instead.
	TiDBIndexLookupJoinConcurrency = "tidb_index_lookup_join_concurrency"

	// TiDBIndexSerialScanConcurrency is used for controlling the concurrency of index scan operation
	// when we need to keep the data output order the same as the order of index data.
	TiDBIndexSerialScanConcurrency = "tidb_index_serial_scan_concurrency"

	// TiDBMaxChunkSize is used to control the max chunk size during query execution.
	TiDBMaxChunkSize = "tidb_max_chunk_size"

	// TiDBAllowBatchCop means if we should send batch coprocessor to TiFlash. It can be set to 0, 1 and 2.
	// 0 means never use batch cop, 1 means use batch cop in case of aggregation and join, 2, means to force sending batch cop for any query.
	// The default value is 0
	TiDBAllowBatchCop = "tidb_allow_batch_cop"

	// TiDBAllowMPPExecution means if we should use mpp way to execute query or not.
	// Default value is `true`, means to be determined by the optimizer.
	// Value set to `false` means never use mpp.
	TiDBAllowMPPExecution = "tidb_allow_mpp"

	// TiDBHashExchangeWithNewCollation means if hash exchange is supported when new collation is on.
	// Default value is `true`, means support hash exchange when new collation is on.
	// Value set to `false` means not support hash exchange when new collation is on.
	TiDBHashExchangeWithNewCollation = "tidb_hash_exchange_with_new_collation"

	// TiDBEnforceMPPExecution means if we should enforce mpp way to execute query or not.
	// Default value is `false`, means to be determined by variable `tidb_allow_mpp`.
	// Value set to `true` means enforce use mpp.
	// Note if you want to set `tidb_enforce_mpp` to `true`, you must set `tidb_allow_mpp` to `true` first.
	TiDBEnforceMPPExecution = "tidb_enforce_mpp"

	// TiDBMaxTiFlashThreads is the maximum number of threads to execute the request which is pushed down to tiflash.
	// Default value is -1, means it will not be pushed down to tiflash.
	// If the value is bigger than -1, it will be pushed down to tiflash and used to create db context in tiflash.
	TiDBMaxTiFlashThreads = "tidb_max_tiflash_threads"
	// TiDBMPPStoreFailTTL is the unavailable time when a store is detected failed. During that time, tidb will not send any task to
	// TiFlash even though the failed TiFlash node has been recovered.
	TiDBMPPStoreFailTTL = "tidb_mpp_store_fail_ttl"

	// TiDBInitChunkSize is used to control the init chunk size during query execution.
	TiDBInitChunkSize = "tidb_init_chunk_size"

	// TiDBMinPagingSize is used to control the min paging size in the coprocessor paging protocol.
	TiDBMinPagingSize = "tidb_min_paging_size"

	// TiDBMaxPagingSize is used to control the max paging size in the coprocessor paging protocol.
	TiDBMaxPagingSize = "tidb_max_paging_size"

	// TiDBEnableCascadesPlanner is used to control whether to enable the cascades planner.
	TiDBEnableCascadesPlanner = "tidb_enable_cascades_planner"

	// TiDBSkipUTF8Check skips the UTF8 validate process, validate UTF8 has performance cost, if we can make sure
	// the input string values are valid, we can skip the check.
	TiDBSkipUTF8Check = "tidb_skip_utf8_check"

	// TiDBSkipASCIICheck skips the ASCII validate process
	// old tidb may already have fields with invalid ASCII bytes
	// disable ASCII validate can guarantee a safe replication
	TiDBSkipASCIICheck = "tidb_skip_ascii_check"

	// TiDBHashJoinConcurrency is used for hash join executor.
	// The hash join outer executor starts multiple concurrent join workers to probe the hash table.
	// tidb_hash_join_concurrency is deprecated, use tidb_executor_concurrency instead.
	TiDBHashJoinConcurrency = "tidb_hash_join_concurrency"

	// TiDBProjectionConcurrency is used for projection operator.
	// This variable controls the worker number of projection operator.
	// tidb_projection_concurrency is deprecated, use tidb_executor_concurrency instead.
	TiDBProjectionConcurrency = "tidb_projection_concurrency"

	// TiDBHashAggPartialConcurrency is used for hash agg executor.
	// The hash agg executor starts multiple concurrent partial workers to do partial aggregate works.
	// tidb_hashagg_partial_concurrency is deprecated, use tidb_executor_concurrency instead.
	TiDBHashAggPartialConcurrency = "tidb_hashagg_partial_concurrency"

	// TiDBHashAggFinalConcurrency is used for hash agg executor.
	// The hash agg executor starts multiple concurrent final workers to do final aggregate works.
	// tidb_hashagg_final_concurrency is deprecated, use tidb_executor_concurrency instead.
	TiDBHashAggFinalConcurrency = "tidb_hashagg_final_concurrency"

	// TiDBWindowConcurrency is used for window parallel executor.
	// tidb_window_concurrency is deprecated, use tidb_executor_concurrency instead.
	TiDBWindowConcurrency = "tidb_window_concurrency"

	// TiDBMergeJoinConcurrency is used for merge join parallel executor
	TiDBMergeJoinConcurrency = "tidb_merge_join_concurrency"

	// TiDBStreamAggConcurrency is used for stream aggregation parallel executor.
	// tidb_stream_agg_concurrency is deprecated, use tidb_executor_concurrency instead.
	TiDBStreamAggConcurrency = "tidb_streamagg_concurrency"

	// TiDBEnableParallelApply is used for parallel apply.
	TiDBEnableParallelApply = "tidb_enable_parallel_apply"

	// TiDBBackoffLockFast is used for tikv backoff base time in milliseconds.
	TiDBBackoffLockFast = "tidb_backoff_lock_fast"

	// TiDBBackOffWeight is used to control the max back off time in TiDB.
	// The default maximum back off time is a small value.
	// BackOffWeight could multiply it to let the user adjust the maximum time for retrying.
	// Only positive integers can be accepted, which means that the maximum back off time can only grow.
	TiDBBackOffWeight = "tidb_backoff_weight"

	// TiDBDDLReorgWorkerCount defines the count of ddl reorg workers.
	TiDBDDLReorgWorkerCount = "tidb_ddl_reorg_worker_cnt"

	// TiDBDDLReorgBatchSize defines the transaction batch size of ddl reorg workers.
	TiDBDDLReorgBatchSize = "tidb_ddl_reorg_batch_size"

	// TiDBDDLErrorCountLimit defines the count of ddl error limit.
	TiDBDDLErrorCountLimit = "tidb_ddl_error_count_limit"

	// TiDBDDLReorgPriority defines the operations' priority of adding indices.
	// It can be: PRIORITY_LOW, PRIORITY_NORMAL, PRIORITY_HIGH
	TiDBDDLReorgPriority = "tidb_ddl_reorg_priority"

	// TiDBEnableAutoIncrementInGenerated disables the mysql compatibility check on using auto-incremented columns in
	// expression indexes and generated columns described here https://dev.mysql.com/doc/refman/5.7/en/create-table-generated-columns.html for details.
	TiDBEnableAutoIncrementInGenerated = "tidb_enable_auto_increment_in_generated"

	// TiDBPlacementMode is used to control the mode for placement
	TiDBPlacementMode = "tidb_placement_mode"

	// TiDBMaxDeltaSchemaCount defines the max length of deltaSchemaInfos.
	// deltaSchemaInfos is a queue that maintains the history of schema changes.
	TiDBMaxDeltaSchemaCount = "tidb_max_delta_schema_count"

	// TiDBScatterRegion will scatter the regions for DDLs when it is ON.
	TiDBScatterRegion = "tidb_scatter_region"

	// TiDBWaitSplitRegionFinish defines the split region behaviour is sync or async.
	TiDBWaitSplitRegionFinish = "tidb_wait_split_region_finish"

	// TiDBWaitSplitRegionTimeout uses to set the split and scatter region back off time.
	TiDBWaitSplitRegionTimeout = "tidb_wait_split_region_timeout"

	// TiDBForcePriority defines the operations' priority of all statements.
	// It can be "NO_PRIORITY", "LOW_PRIORITY", "HIGH_PRIORITY", "DELAYED"
	TiDBForcePriority = "tidb_force_priority"

	// TiDBConstraintCheckInPlace indicates to check the constraint when the SQL executing.
	// It could hurt the performance of bulking insert when it is ON.
	TiDBConstraintCheckInPlace = "tidb_constraint_check_in_place"

	// TiDBEnableWindowFunction is used to control whether to enable the window function.
	TiDBEnableWindowFunction = "tidb_enable_window_function"

	// TiDBEnablePipelinedWindowFunction is used to control whether to use pipelined window function, it only works when tidb_enable_window_function = true.
	TiDBEnablePipelinedWindowFunction = "tidb_enable_pipelined_window_function"

	// TiDBEnableStrictDoubleTypeCheck is used to control table field double type syntax check.
	TiDBEnableStrictDoubleTypeCheck = "tidb_enable_strict_double_type_check"

	// TiDBOptProjectionPushDown is used to control whether to pushdown projection to coprocessor.
	TiDBOptProjectionPushDown = "tidb_opt_projection_push_down"

	// TiDBEnableVectorizedExpression is used to control whether to enable the vectorized expression evaluation.
	TiDBEnableVectorizedExpression = "tidb_enable_vectorized_expression"

	// TiDBOptJoinReorderThreshold defines the threshold less than which
	// we'll choose a rather time-consuming algorithm to calculate the join order.
	TiDBOptJoinReorderThreshold = "tidb_opt_join_reorder_threshold"

	// TiDBSlowQueryFile indicates which slow query log file for SLOW_QUERY table to parse.
	TiDBSlowQueryFile = "tidb_slow_query_file"

	// TiDBEnableFastAnalyze indicates to use fast analyze.
	TiDBEnableFastAnalyze = "tidb_enable_fast_analyze"

	// TiDBExpensiveQueryTimeThreshold indicates the time threshold of expensive query.
	TiDBExpensiveQueryTimeThreshold = "tidb_expensive_query_time_threshold"

	// TiDBEnableIndexMerge indicates to generate IndexMergePath.
	TiDBEnableIndexMerge = "tidb_enable_index_merge"

	// TiDBEnableNoopFuncs set true will enable using fake funcs(like get_lock release_lock)
	TiDBEnableNoopFuncs = "tidb_enable_noop_functions"

	// TiDBEnableStmtSummary indicates whether the statement summary is enabled.
	TiDBEnableStmtSummary = "tidb_enable_stmt_summary"

	// TiDBStmtSummaryInternalQuery indicates whether the statement summary contain internal query.
	TiDBStmtSummaryInternalQuery = "tidb_stmt_summary_internal_query"

	// TiDBStmtSummaryRefreshInterval indicates the refresh interval in seconds for each statement summary.
	TiDBStmtSummaryRefreshInterval = "tidb_stmt_summary_refresh_interval"

	// TiDBStmtSummaryHistorySize indicates the history size of each statement summary.
	TiDBStmtSummaryHistorySize = "tidb_stmt_summary_history_size"

	// TiDBStmtSummaryMaxStmtCount indicates the max number of statements kept in memory.
	TiDBStmtSummaryMaxStmtCount = "tidb_stmt_summary_max_stmt_count"

	// TiDBStmtSummaryMaxSQLLength indicates the max length of displayed normalized sql and sample sql.
	TiDBStmtSummaryMaxSQLLength = "tidb_stmt_summary_max_sql_length"

	// TiDBCapturePlanBaseline indicates whether the capture of plan baselines is enabled.
	TiDBCapturePlanBaseline = "tidb_capture_plan_baselines"

	// TiDBUsePlanBaselines indicates whether the use of plan baselines is enabled.
	TiDBUsePlanBaselines = "tidb_use_plan_baselines"

	// TiDBEvolvePlanBaselines indicates whether the evolution of plan baselines is enabled.
	TiDBEvolvePlanBaselines = "tidb_evolve_plan_baselines"

	// TiDBEnableExtendedStats indicates whether the extended statistics feature is enabled.
	TiDBEnableExtendedStats = "tidb_enable_extended_stats"

	// TiDBIsolationReadEngines indicates the tidb only read from the stores whose engine type is involved in IsolationReadEngines.
	// Now, only support TiKV and TiFlash.
	TiDBIsolationReadEngines = "tidb_isolation_read_engines"

	// TiDBStoreLimit indicates the limit of sending request to a store, 0 means without limit.
	TiDBStoreLimit = "tidb_store_limit"

	// TiDBMetricSchemaStep indicates the step when query metric schema.
	TiDBMetricSchemaStep = "tidb_metric_query_step"

	// TiDBMetricSchemaRangeDuration indicates the range duration when query metric schema.
	TiDBMetricSchemaRangeDuration = "tidb_metric_query_range_duration"

	// TiDBEnableCollectExecutionInfo indicates that whether execution info is collected.
	TiDBEnableCollectExecutionInfo = "tidb_enable_collect_execution_info"

	// TiDBExecutorConcurrency is used for controlling the concurrency of all types of executors.
	TiDBExecutorConcurrency = "tidb_executor_concurrency"

	// TiDBEnableClusteredIndex indicates if clustered index feature is enabled.
	TiDBEnableClusteredIndex = "tidb_enable_clustered_index"

	// TiDBPartitionPruneMode indicates the partition prune mode used.
	TiDBPartitionPruneMode = "tidb_partition_prune_mode"

	// TiDBRedactLog indicates that whether redact log.
	TiDBRedactLog = "tidb_redact_log"

	// TiDBRestrictedReadOnly is meant for the cloud admin to toggle the cluster read only
	TiDBRestrictedReadOnly = "tidb_restricted_read_only"

	// TiDBSuperReadOnly is tidb's variant of mysql's super_read_only, which has some differences from mysql's super_read_only.
	TiDBSuperReadOnly = "tidb_super_read_only"

	// TiDBShardAllocateStep indicates the max size of continuous rowid shard in one transaction.
	TiDBShardAllocateStep = "tidb_shard_allocate_step"
	// TiDBEnableTelemetry indicates that whether usage data report to PingCAP is enabled.
	TiDBEnableTelemetry = "tidb_enable_telemetry"

	// TiDBEnableAmendPessimisticTxn indicates if amend pessimistic transactions is enabled.
	TiDBEnableAmendPessimisticTxn = "tidb_enable_amend_pessimistic_txn"

	// TiDBMemoryUsageAlarmRatio indicates the alarm threshold when memory usage of the tidb-server exceeds.
	TiDBMemoryUsageAlarmRatio = "tidb_memory_usage_alarm_ratio"

	// TiDBEnableRateLimitAction indicates whether enabled ratelimit action
	TiDBEnableRateLimitAction = "tidb_enable_rate_limit_action"

	// TiDBEnableAsyncCommit indicates whether to enable the async commit feature.
	TiDBEnableAsyncCommit = "tidb_enable_async_commit"

	// TiDBEnable1PC indicates whether to enable the one-phase commit feature.
	TiDBEnable1PC = "tidb_enable_1pc"

	// TiDBGuaranteeLinearizability indicates whether to guarantee linearizability.
	TiDBGuaranteeLinearizability = "tidb_guarantee_linearizability"

	// TiDBAnalyzeVersion indicates how tidb collects the analyzed statistics and how use to it.
	TiDBAnalyzeVersion = "tidb_analyze_version"

	// TiDBEnableIndexMergeJoin indicates whether to enable index merge join.
	TiDBEnableIndexMergeJoin = "tidb_enable_index_merge_join"

	// TiDBTrackAggregateMemoryUsage indicates whether track the memory usage of aggregate function.
	TiDBTrackAggregateMemoryUsage = "tidb_track_aggregate_memory_usage"

	// TiDBEnableExchangePartition indicates whether to enable exchange partition.
	TiDBEnableExchangePartition = "tidb_enable_exchange_partition"

	// TiDBAllowFallbackToTiKV indicates the engine types whose unavailability triggers fallback to TiKV.
	// Now we only support TiFlash.
	TiDBAllowFallbackToTiKV = "tidb_allow_fallback_to_tikv"

	// TiDBEnableTopSQL indicates whether the top SQL is enabled.
	TiDBEnableTopSQL = "tidb_enable_top_sql"

	// TiDBTopSQLMaxTimeSeriesCount indicates the max number of statements been collected in each time series.
	TiDBTopSQLMaxTimeSeriesCount = "tidb_top_sql_max_time_series_count"

	// TiDBTopSQLMaxMetaCount indicates the max capacity of the collect meta per second.
	TiDBTopSQLMaxMetaCount = "tidb_top_sql_max_meta_count"

	// TiDBEnableLocalTxn indicates whether to enable Local Txn.
	TiDBEnableLocalTxn = "tidb_enable_local_txn"

	// TiDBTSOClientBatchMaxWaitTime indicates the max value of the TSO Batch Wait interval time of PD client.
	TiDBTSOClientBatchMaxWaitTime = "tidb_tso_client_batch_max_wait_time"

	// TiDBTxnCommitBatchSize is used to control the batch size of transaction commit related requests sent by TiDB to TiKV.
	// If a single transaction has a large amount of writes, you can increase the batch size to improve the batch effect,
	// setting too large will exceed TiKV's raft-entry-max-size limit and cause commit failure.
	TiDBTxnCommitBatchSize = "tidb_txn_commit_batch_size"

	// TiDBEnableTSOFollowerProxy indicates whether to enable the TSO Follower Proxy feature of PD client.
	TiDBEnableTSOFollowerProxy = "tidb_enable_tso_follower_proxy"

	// TiDBEnableOrderedResultMode indicates if stabilize query results.
	TiDBEnableOrderedResultMode = "tidb_enable_ordered_result_mode"

	// TiDBRemoveOrderbyInSubquery indicates whether to remove ORDER BY in subquery.
	TiDBRemoveOrderbyInSubquery = "tidb_remove_orderby_in_subquery"

	// TiDBEnablePseudoForOutdatedStats indicates whether use pseudo for outdated stats
	TiDBEnablePseudoForOutdatedStats = "tidb_enable_pseudo_for_outdated_stats"

	// TiDBRegardNULLAsPoint indicates whether regard NULL as point when optimizing
	TiDBRegardNULLAsPoint = "tidb_regard_null_as_point"

	// TiDBTmpTableMaxSize indicates the max memory size of temporary tables.
	TiDBTmpTableMaxSize = "tidb_tmp_table_max_size"

	// TiDBEnableLegacyInstanceScope indicates if instance scope can be set with SET SESSION.
	TiDBEnableLegacyInstanceScope = "tidb_enable_legacy_instance_scope"

	// TiDBTableCacheLease indicates the read lock lease of a cached table.
	TiDBTableCacheLease = "tidb_table_cache_lease"

	// TiDBStatsLoadSyncWait indicates the time sql execution will sync-wait for stats load.
	TiDBStatsLoadSyncWait = "tidb_stats_load_sync_wait"

	// TiDBEnableMutationChecker indicates whether to check data consistency for mutations
	TiDBEnableMutationChecker = "tidb_enable_mutation_checker"
	// TiDBTxnAssertionLevel indicates how strict the assertion will be, which helps to detect and preventing data &
	// index inconsistency problems.
	TiDBTxnAssertionLevel = "tidb_txn_assertion_level"

	// TiDBIgnorePreparedCacheCloseStmt indicates whether to ignore close-stmt commands for prepared statements.
	TiDBIgnorePreparedCacheCloseStmt = "tidb_ignore_prepared_cache_close_stmt"

	// TiDBEnableNewCostInterface is a internal switch to indicates whether to use the new cost calculation interface.
	TiDBEnableNewCostInterface = "tidb_enable_new_cost_interface"

	// TiDBCostModelVersion is a internal switch to indicates the cost model version.
	TiDBCostModelVersion = "tidb_cost_model_version"

	// TiDBBatchPendingTiFlashCount indicates the maximum count of non-available TiFlash tables.
	TiDBBatchPendingTiFlashCount = "tidb_batch_pending_tiflash_count"

	// TiDBQueryLogMaxLen is used to set the max length of the query in the log.
	TiDBQueryLogMaxLen = "tidb_query_log_max_len"

	// TiDBEnableNoopVariables is used to indicate if noops appear in SHOW [GLOBAL] VARIABLES
	TiDBEnableNoopVariables = "tidb_enable_noop_variables"

	// TiDBNonTransactionalIgnoreError is used to ignore error in non-transactional DMLs.
	// When set to false, a non-transactional DML returns when it meets the first error.
	// When set to true, a non-transactional DML finishes all batches even if errors are met in some batches.
	TiDBNonTransactionalIgnoreError = "tidb_nontransactional_ignore_error"

	// Fine grained shuffle is disabled when TiFlashFineGrainedShuffleStreamCount is zero.
	TiFlashFineGrainedShuffleStreamCount = "tiflash_fine_grained_shuffle_stream_count"
	TiFlashFineGrainedShuffleBatchSize   = "tiflash_fine_grained_shuffle_batch_size"

	// TiDBSimplifiedMetrics controls whether to unregister some unused metrics.
	TiDBSimplifiedMetrics = "tidb_simplified_metrics"

	// TiDBMemoryDebugModeMinHeapInUse is used to set tidb memory debug mode trigger threshold.
	// When set to 0, the function is disabled.
	// When set to a negative integer, use memory debug mode to detect the issue of frequent allocation and release of memory.
	// We do not actively trigger gc, and check whether the `tracker memory * (1+bias ratio) > heap in use` each 5s.
	// When set to a positive integer, use memory debug mode to detect the issue of memory tracking inaccurate.
	// We trigger runtime.GC() each 5s, and check whether the `tracker memory * (1+bias ratio) > heap in use`.
	TiDBMemoryDebugModeMinHeapInUse = "tidb_memory_debug_mode_min_heap_inuse"
	// TiDBMemoryDebugModeAlarmRatio is used set tidb memory debug mode bias ratio. Treat memory bias less than this ratio as noise.
	TiDBMemoryDebugModeAlarmRatio = "tidb_memory_debug_mode_alarm_ratio"

	// TiDBEnableAnalyzeSnapshot indicates whether to read data on snapshot when collecting statistics.
	// When set to false, ANALYZE reads the latest data.
	// When set to true, ANALYZE reads data on the snapshot at the beginning of ANALYZE.
	TiDBEnableAnalyzeSnapshot = "tidb_enable_analyze_snapshot"

	// TiDBDefaultStrMatchSelectivity controls some special cardinality estimation strategy for string match functions (like and regexp).
	// When set to 0, Selectivity() will try to evaluate those functions with TopN and NULL in the stats to estimate,
	// and the default selectivity and the selectivity for the histogram part will be 0.1.
	// When set to (0, 1], Selectivity() will use the value of this variable as the default selectivity of those
	// functions instead of the selectionFactor (0.8).
	TiDBDefaultStrMatchSelectivity = "tidb_default_string_match_selectivity"
)

// TiDB vars that have only global scope

const (
	// TiDBGCEnable turns garbage collection on or OFF
	TiDBGCEnable = "tidb_gc_enable"
	// TiDBGCRunInterval sets the interval that GC runs
	TiDBGCRunInterval = "tidb_gc_run_interval"
	// TiDBGCLifetime sets the retention window of older versions
	TiDBGCLifetime = "tidb_gc_life_time"
	// TiDBGCConcurrency sets the concurrency of garbage collection. -1 = AUTO value
	TiDBGCConcurrency = "tidb_gc_concurrency"
	// TiDBGCScanLockMode enables the green GC feature (default)
	TiDBGCScanLockMode = "tidb_gc_scan_lock_mode"
	// TiDBGCMaxWaitTime sets max time for gc advances the safepoint delayed by active transactions
	TiDBGCMaxWaitTime = "tidb_gc_max_wait_time"
	// TiDBEnableEnhancedSecurity restricts SUPER users from certain operations.
	TiDBEnableEnhancedSecurity = "tidb_enable_enhanced_security"
	// TiDBEnableHistoricalStats enables the historical statistics feature (default off)
	TiDBEnableHistoricalStats = "tidb_enable_historical_stats"
	// TiDBPersistAnalyzeOptions persists analyze options for later analyze and auto-analyze
	TiDBPersistAnalyzeOptions = "tidb_persist_analyze_options"
	// TiDBEnableColumnTracking enables collecting predicate columns.
	TiDBEnableColumnTracking = "tidb_enable_column_tracking"
	// TiDBDisableColumnTrackingTime records the last time TiDBEnableColumnTracking is set off.
	// It is used to invalidate the collected predicate columns after turning off TiDBEnableColumnTracking, which avoids physical deletion.
	// It doesn't have cache in memory, and we directly get/set the variable value from/to mysql.tidb.
	TiDBDisableColumnTrackingTime = "tidb_disable_column_tracking_time"
	// TiDBStatsLoadPseudoTimeout indicates whether to fallback to pseudo stats after load timeout.
	TiDBStatsLoadPseudoTimeout = "tidb_stats_load_pseudo_timeout"
	// TiDBMemQuotaBindingCache indicates the memory quota for the bind cache.
	TiDBMemQuotaBindingCache = "tidb_mem_quota_binding_cache"
	// TiDBRCReadCheckTS indicates the tso optimization for read-consistency read is enabled.
	TiDBRCReadCheckTS = "tidb_rc_read_check_ts"
	// TiDBCommitterConcurrency controls the number of running concurrent requests in the commit phase.
	TiDBCommitterConcurrency = "tidb_committer_concurrency"
	// TiDBEnableBatchDML enables batch dml.
	TiDBEnableBatchDML = "tidb_enable_batch_dml"
	// TiDBStatsCacheMemQuota records stats cache quota
	TiDBStatsCacheMemQuota = "tidb_stats_cache_mem_quota"
	// TiDBMemQuotaAnalyze indicates the memory quota for all analyze jobs.
	TiDBMemQuotaAnalyze = "tidb_mem_quota_analyze"
	// TiDBEnableAutoAnalyze determines whether TiDB executes automatic analysis.
	TiDBEnableAutoAnalyze = "tidb_enable_auto_analyze"
	// TiDBMemOOMAction indicates what operation TiDB perform when a single SQL statement exceeds
	// the memory quota specified by tidb_mem_quota_query and cannot be spilled to disk.
	TiDBMemOOMAction = "tidb_mem_oom_action"
	// TiDBEnablePrepPlanCache indicates whether to enable prepared plan cache
	TiDBEnablePrepPlanCache = "tidb_enable_prepared_plan_cache"
	// TiDBPrepPlanCacheSize indicates the number of cached statements.
	TiDBPrepPlanCacheSize = "tidb_prepared_plan_cache_size"
	// TiDBPrepPlanCacheMemoryGuardRatio is used to prevent [performance.max-memory] from being exceeded
	TiDBPrepPlanCacheMemoryGuardRatio = "tidb_prepared_plan_cache_memory_guard_ratio"
	// TiDBMaxAutoAnalyzeTime is the max time that auto analyze can run. If auto analyze runs longer than the value, it
	// will be killed. 0 indicates that there is no time limit.
	TiDBMaxAutoAnalyzeTime = "tidb_max_auto_analyze_time"
	// TiDBEnableConcurrentDDL indicates whether to enable the new DDL framework.
	TiDBEnableConcurrentDDL = "tidb_enable_concurrent_ddl"
	// TiDBAuthSigningCert indicates the path of the signing certificate to do token-based authentication.
	TiDBAuthSigningCert = "tidb_auth_signing_cert"
	// TiDBAuthSigningKey indicates the path of the signing key to do token-based authentication.
	TiDBAuthSigningKey = "tidb_auth_signing_key"
	// TiDBGenerateBinaryPlan indicates whether binary plan should be generated in slow log and statements summary.
	TiDBGenerateBinaryPlan = "tidb_generate_binary_plan"
	// TiDBEnableGCAwareMemoryTrack indicates whether to turn-on GC-aware memory track.
	TiDBEnableGCAwareMemoryTrack = "tidb_enable_gc_aware_memory_track"
	// TiDBEnableTmpStorageOnOOM controls whether to enable the temporary storage for some operators
	// when a single SQL statement exceeds the memory quota specified by the memory quota.
	TiDBEnableTmpStorageOnOOM = "tidb_enable_tmp_storage_on_oom"
)

// TiDB intentional limits
// Can be raised in the future.

const (
	// MaxConfigurableConcurrency is the maximum number of "threads" (goroutines) that can be specified
	// for any type of configuration item that has concurrent workers.
	MaxConfigurableConcurrency = 256
)

// Default TiDB system variable values.
const (
	DefHostname                                    = "localhost"
	DefIndexLookupConcurrency                      = ConcurrencyUnset
	DefIndexLookupJoinConcurrency                  = ConcurrencyUnset
	DefIndexSerialScanConcurrency                  = 1
	DefIndexJoinBatchSize                          = 25000
	DefIndexLookupSize                             = 20000
	DefDistSQLScanConcurrency                      = 15
	DefBuildStatsConcurrency                       = 4
	DefAutoAnalyzeRatio                            = 0.5
	DefAutoAnalyzeStartTime                        = "00:00 +0000"
	DefAutoAnalyzeEndTime                          = "23:59 +0000"
	DefAutoIncrementIncrement                      = 1
	DefAutoIncrementOffset                         = 1
	DefChecksumTableConcurrency                    = 4
	DefSkipUTF8Check                               = false
	DefSkipASCIICheck                              = false
	DefOptAggPushDown                              = false
	DefOptCartesianBCJ                             = 1
	DefOptMPPOuterJoinFixedBuildSide               = false
	DefOptWriteRowID                               = false
	DefOptEnableCorrelationAdjustment              = true
	DefOptLimitPushDownThreshold                   = 100
	DefOptCorrelationThreshold                     = 0.9
	DefOptCorrelationExpFactor                     = 1
	DefOptCPUFactor                                = 3.0
	DefOptCopCPUFactor                             = 3.0
	DefOptTiFlashConcurrencyFactor                 = 24.0
	DefOptNetworkFactor                            = 1.0
	DefOptScanFactor                               = 1.5
	DefOptDescScanFactor                           = 3.0
	DefOptSeekFactor                               = 20.0
	DefOptMemoryFactor                             = 0.001
	DefOptDiskFactor                               = 1.5
	DefOptConcurrencyFactor                        = 3.0
	DefOptCPUFactorV2                              = 30.0
	DefOptCopCPUFactorV2                           = 30.0
	DefOptTiFlashCPUFactorV2                       = 2.0
	DefOptNetworkFactorV2                          = 4.0
	DefOptScanFactorV2                             = 100.0
	DefOptDescScanFactorV2                         = 150.0
	DefOptTiFlashScanFactorV2                      = 15.0
	DefOptSeekFactorV2                             = 9500000.0
	DefOptMemoryFactorV2                           = 0.001
	DefOptDiskFactorV2                             = 1.5
	DefOptConcurrencyFactorV2                      = 3.0
	DefOptInSubqToJoinAndAgg                       = true
	DefOptPreferRangeScan                          = false
	DefBatchInsert                                 = false
	DefBatchDelete                                 = false
	DefBatchCommit                                 = false
	DefCurretTS                                    = 0
	DefInitChunkSize                               = 32
	DefMinPagingSize                               = int(paging.MinPagingSize)
	DefMaxPagingSize                               = int(paging.MaxPagingSize)
	DefMaxChunkSize                                = 1024
	DefDMLBatchSize                                = 0
	DefMaxPreparedStmtCount                        = -1
	DefWaitTimeout                                 = 28800
	DefTiDBMemQuotaApplyCache                      = 32 << 20 // 32MB.
	DefTiDBMemQuotaBindingCache                    = 64 << 20 // 64MB.
	DefTiDBGeneralLog                              = false
	DefTiDBPProfSQLCPU                             = 0
	DefTiDBRetryLimit                              = 10
	DefTiDBDisableTxnAutoRetry                     = true
	DefTiDBConstraintCheckInPlace                  = false
	DefTiDBHashJoinConcurrency                     = ConcurrencyUnset
	DefTiDBProjectionConcurrency                   = ConcurrencyUnset
	DefBroadcastJoinThresholdSize                  = 100 * 1024 * 1024
	DefBroadcastJoinThresholdCount                 = 10 * 1024
	DefTiDBOptimizerSelectivityLevel               = 0
	DefTiDBOptimizerEnableNewOFGB                  = false
	DefTiDBEnableOuterJoinReorder                  = true
	DefTiDBAllowBatchCop                           = 1
	DefTiDBAllowMPPExecution                       = true
	DefTiDBHashExchangeWithNewCollation            = true
	DefTiDBEnforceMPPExecution                     = false
	DefTiFlashMaxThreads                           = -1
	DefTiDBMPPStoreFailTTL                         = "60s"
	DefTiDBTxnMode                                 = ""
	DefTiDBRowFormatV1                             = 1
	DefTiDBRowFormatV2                             = 2
	DefTiDBDDLReorgWorkerCount                     = 4
	DefTiDBDDLReorgBatchSize                       = 256
	DefTiDBDDLErrorCountLimit                      = 512
	DefTiDBMaxDeltaSchemaCount                     = 1024
	DefTiDBPlacementMode                           = PlacementModeStrict
	DefTiDBEnableAutoIncrementInGenerated          = false
	DefTiDBHashAggPartialConcurrency               = ConcurrencyUnset
	DefTiDBHashAggFinalConcurrency                 = ConcurrencyUnset
	DefTiDBWindowConcurrency                       = ConcurrencyUnset
	DefTiDBMergeJoinConcurrency                    = 1 // disable optimization by default
	DefTiDBStreamAggConcurrency                    = 1
	DefTiDBForcePriority                           = mysql.NoPriority
	DefEnableWindowFunction                        = true
	DefEnablePipelinedWindowFunction               = true
	DefEnableStrictDoubleTypeCheck                 = true
	DefEnableVectorizedExpression                  = true
	DefTiDBOptJoinReorderThreshold                 = 0
	DefTiDBDDLSlowOprThreshold                     = 300
	DefTiDBUseFastAnalyze                          = false
	DefTiDBSkipIsolationLevelCheck                 = false
	DefTiDBExpensiveQueryTimeThreshold             = 60 // 60s
	DefTiDBScatterRegion                           = false
	DefTiDBWaitSplitRegionFinish                   = true
	DefWaitSplitRegionTimeout                      = 300 // 300s
	DefTiDBEnableNoopFuncs                         = Off
	DefTiDBEnableNoopVariables                     = true
	DefTiDBAllowRemoveAutoInc                      = false
	DefTiDBUsePlanBaselines                        = true
	DefTiDBEvolvePlanBaselines                     = false
	DefTiDBEvolvePlanTaskMaxTime                   = 600 // 600s
	DefTiDBEvolvePlanTaskStartTime                 = "00:00 +0000"
	DefTiDBEvolvePlanTaskEndTime                   = "23:59 +0000"
	DefInnodbLockWaitTimeout                       = 50 // 50s
	DefTiDBStoreLimit                              = 0
	DefTiDBMetricSchemaStep                        = 60 // 60s
	DefTiDBMetricSchemaRangeDuration               = 60 // 60s
	DefTiDBFoundInPlanCache                        = false
	DefTiDBFoundInBinding                          = false
	DefTiDBEnableCollectExecutionInfo              = true
	DefTiDBAllowAutoRandExplicitInsert             = false
	DefTiDBEnableClusteredIndex                    = ClusteredIndexDefModeIntOnly
	DefTiDBRedactLog                               = false
	DefTiDBRestrictedReadOnly                      = false
	DefTiDBSuperReadOnly                           = false
	DefTiDBShardAllocateStep                       = math.MaxInt64
	DefTiDBEnableTelemetry                         = true
	DefTiDBEnableParallelApply                     = false
	DefTiDBEnableAmendPessimisticTxn               = false
	DefTiDBPartitionPruneMode                      = "static"
	DefTiDBEnableRateLimitAction                   = true
	DefTiDBEnableAsyncCommit                       = false
	DefTiDBEnable1PC                               = false
	DefTiDBGuaranteeLinearizability                = true
	DefTiDBAnalyzeVersion                          = 2
	DefTiDBEnableIndexMergeJoin                    = false
	DefTiDBTrackAggregateMemoryUsage               = true
	DefTiDBEnableExchangePartition                 = false
	DefCTEMaxRecursionDepth                        = 1000
	DefTiDBTmpTableMaxSize                         = 64 << 20 // 64MB.
	DefTiDBEnableLocalTxn                          = false
	DefTiDBTSOClientBatchMaxWaitTime               = 0.0 // 0ms
	DefTiDBEnableTSOFollowerProxy                  = false
	DefTiDBEnableOrderedResultMode                 = false
	DefTiDBEnablePseudoForOutdatedStats            = true
	DefTiDBRegardNULLAsPoint                       = true
	DefEnablePlacementCheck                        = true
	DefTimestamp                                   = "0"
	DefTiDBEnableStmtSummary                       = true
	DefTiDBStmtSummaryInternalQuery                = false
	DefTiDBStmtSummaryRefreshInterval              = 1800
	DefTiDBStmtSummaryHistorySize                  = 24
	DefTiDBStmtSummaryMaxStmtCount                 = 3000
	DefTiDBStmtSummaryMaxSQLLength                 = 4096
	DefTiDBCapturePlanBaseline                     = Off
	DefTiDBEnableIndexMerge                        = true
	DefEnableLegacyInstanceScope                   = true
	DefTiDBTableCacheLease                         = 3 // 3s
	DefTiDBPersistAnalyzeOptions                   = true
	DefTiDBEnableColumnTracking                    = false
	DefTiDBStatsLoadSyncWait                       = 0
	DefTiDBStatsLoadPseudoTimeout                  = false
	DefSysdateIsNow                                = false
	DefTiDBEnableMutationChecker                   = false
	DefTiDBTxnAssertionLevel                       = AssertionOffStr
	DefTiDBIgnorePreparedCacheCloseStmt            = false
	DefTiDBBatchPendingTiFlashCount                = 4000
	DefRCReadCheckTS                               = false
	DefTiDBRemoveOrderbyInSubquery                 = false
	DefTiDBSkewDistinctAgg                         = false
	DefTiDBReadStaleness                           = 0
	DefTiDBGCMaxWaitTime                           = 24 * 60 * 60
	DefMaxAllowedPacket                     uint64 = 67108864
	DefTiDBEnableBatchDML                          = false
	DefTiDBMemQuotaQuery                           = 1073741824 // 1GB
	DefTiDBStatsCacheMemQuota                      = 0
	MaxTiDBStatsCacheMemQuota                      = 1024 * 1024 * 1024 * 1024 // 1TB
	DefTiDBQueryLogMaxLen                          = 4096
	DefRequireSecureTransport                      = false
	DefTiDBCommitterConcurrency                    = 128
	DefTiDBBatchDMLIgnoreError                     = false
	DefTiDBMemQuotaAnalyze                         = -1
	DefTiDBEnableAutoAnalyze                       = true
	DefTiDBMemOOMAction                            = "CANCEL"
	DefTiDBMaxAutoAnalyzeTime                      = 12 * 60 * 60
	DefTiDBEnablePrepPlanCache                     = true
	DefTiDBPrepPlanCacheSize                       = 100
	DefTiDBPrepPlanCacheMemoryGuardRatio           = 0.1
	DefTiDBEnableConcurrentDDL                     = concurrencyddl.TiDBEnableConcurrentDDL
	DefTiDBSimplifiedMetrics                       = false
	DefTiDBEnablePaging                            = true
	DefTiFlashFineGrainedShuffleStreamCount        = 0
	DefStreamCountWhenMaxThreadsNotSet             = 8
	DefTiFlashFineGrainedShuffleBatchSize          = 8192
	DefAdaptiveClosestReadThreshold                = 4096
	DefTiDBEnableAnalyzeSnapshot                   = false
	DefTiDBGenerateBinaryPlan                      = true
	DefEnableTiDBGCAwareMemoryTrack                = true
	DefTiDBDefaultStrMatchSelectivity              = 0.8
	DefTiDBEnableTmpStorageOnOOM                   = true
	DefMinExpensiveQueryTimeThreshold              = 10 // 10s
	// MaxDDLReorgBatchSize is exported for testing.
	DefMaxDDLReorgBatchSize  int32  = 10240
	DefMinDDLReorgBatchSize  int32  = 32
	DefMaxOfMaxAllowedPacket uint64 = 1073741824
	DefExecutorConcurrency          = 5
)

type DomainVars struct {
	ProcessGeneralLog     *atomic.Bool
	RunAutoAnalyze        *atomic.Bool
	GlobalLogMaxDays      *atomic.Int32
	QueryLogMaxLen        *atomic.Int32
	EnablePProfSQLCPU     *atomic.Bool
	EnableBatchDML        *atomic.Bool
	ddlReorgWorkerCounter int32
	ddlReorgBatchSize     int32
	ddlErrorCountLimit    int64
	ddlReorgRowFormat     int64
	maxDeltaSchemaCount   int64
	// DDLSlowOprThreshold is the threshold for ddl slow operations, uint is millisecond.
	DDLSlowOprThreshold         uint32
	ForcePriority               int32
	ExpensiveQueryTimeThreshold uint64
	MemoryUsageAlarmRatio       *atomic.Float64
	EnableLocalTxn              *atomic.Bool
	MaxTSOBatchWaitInterval     *atomic.Float64
	EnableTSOFollowerProxy      *atomic.Bool
	RestrictedReadOnly          *atomic.Bool
	VarTiDBSuperReadOnly        *atomic.Bool
	PersistAnalyzeOptions       *atomic.Bool
	TableCacheLease             *atomic.Int64
	EnableColumnTracking        *atomic.Bool
	StatsLoadSyncWait           *atomic.Int64
	StatsLoadPseudoTimeout      *atomic.Bool
	MemQuotaBindingCache        *atomic.Int64
	GCMaxWaitTime               *atomic.Int64
	StatsCacheMemQuota          *atomic.Int64
	OOMAction                   *atomic.String
	MaxAutoAnalyzeTime          *atomic.Int64
	// variables for plan cache
<<<<<<< HEAD
	EnablePreparedPlanCache           *atomic.Bool
	PreparedPlanCacheSize             *atomic.Uint64
	PreparedPlanCacheMemoryGuardRatio *atomic.Float64
	EnableConcurrentDDL               *atomic.Bool
	DDLForce2Queue                    *atomic.Bool
	EnableNoopVariables               *atomic.Bool
	EnableTmpStorageOnOOM             *atomic.Bool
}

func NewDomainVars() *DomainVars {
	return &DomainVars{
		ProcessGeneralLog:                 atomic.NewBool(false),
		RunAutoAnalyze:                    atomic.NewBool(DefTiDBEnableAutoAnalyze),
		GlobalLogMaxDays:                  atomic.NewInt32(int32(config.GetGlobalConfig().Log.File.MaxDays)),
		QueryLogMaxLen:                    atomic.NewInt32(DefTiDBQueryLogMaxLen),
		EnablePProfSQLCPU:                 atomic.NewBool(false),
		EnableBatchDML:                    atomic.NewBool(false),
		ddlReorgWorkerCounter:             DefTiDBDDLReorgWorkerCount,
		ddlReorgBatchSize:                 DefTiDBDDLReorgBatchSize,
		ddlErrorCountLimit:                DefTiDBDDLErrorCountLimit,
		ddlReorgRowFormat:                 DefTiDBRowFormatV2,
		maxDeltaSchemaCount:               DefTiDBMaxDeltaSchemaCount,
		DDLSlowOprThreshold:               config.GetGlobalConfig().Instance.DDLSlowOprThreshold,
		ForcePriority:                     int32(DefTiDBForcePriority),
		ExpensiveQueryTimeThreshold:       DefTiDBExpensiveQueryTimeThreshold,
		MemoryUsageAlarmRatio:             atomic.NewFloat64(config.GetGlobalConfig().Instance.MemoryUsageAlarmRatio),
		EnableLocalTxn:                    atomic.NewBool(DefTiDBEnableLocalTxn),
		MaxTSOBatchWaitInterval:           atomic.NewFloat64(DefTiDBTSOClientBatchMaxWaitTime),
		EnableTSOFollowerProxy:            atomic.NewBool(DefTiDBEnableTSOFollowerProxy),
		RestrictedReadOnly:                atomic.NewBool(DefTiDBRestrictedReadOnly),
		VarTiDBSuperReadOnly:              atomic.NewBool(DefTiDBSuperReadOnly),
		PersistAnalyzeOptions:             atomic.NewBool(DefTiDBPersistAnalyzeOptions),
		TableCacheLease:                   atomic.NewInt64(DefTiDBTableCacheLease),
		EnableColumnTracking:              atomic.NewBool(DefTiDBEnableColumnTracking),
		StatsLoadSyncWait:                 atomic.NewInt64(DefTiDBStatsLoadSyncWait),
		StatsLoadPseudoTimeout:            atomic.NewBool(DefTiDBStatsLoadPseudoTimeout),
		MemQuotaBindingCache:              atomic.NewInt64(DefTiDBMemQuotaBindingCache),
		GCMaxWaitTime:                     atomic.NewInt64(DefTiDBGCMaxWaitTime),
		StatsCacheMemQuota:                atomic.NewInt64(DefTiDBStatsCacheMemQuota),
		OOMAction:                         atomic.NewString(DefTiDBMemOOMAction),
		MaxAutoAnalyzeTime:                atomic.NewInt64(DefTiDBMaxAutoAnalyzeTime),
		EnablePreparedPlanCache:           atomic.NewBool(DefTiDBEnablePrepPlanCache),
		PreparedPlanCacheSize:             atomic.NewUint64(DefTiDBPrepPlanCacheSize),
		PreparedPlanCacheMemoryGuardRatio: atomic.NewFloat64(DefTiDBPrepPlanCacheMemoryGuardRatio),
		EnableConcurrentDDL:               atomic.NewBool(DefTiDBEnableConcurrentDDL),
		DDLForce2Queue:                    atomic.NewBool(false),
		EnableNoopVariables:               atomic.NewBool(DefTiDBEnableNoopVariables),
		EnableTmpStorageOnOOM:             atomic.NewBool(DefTiDBEnableTmpStorageOnOOM),
	}
}

var GlobalDomVars = NewDomainVars()
=======
	PreparedPlanCacheSize             = atomic.NewUint64(DefTiDBPrepPlanCacheSize)
	PreparedPlanCacheMemoryGuardRatio = atomic.NewFloat64(DefTiDBPrepPlanCacheMemoryGuardRatio)
	EnableConcurrentDDL               = atomic.NewBool(DefTiDBEnableConcurrentDDL)
	DDLForce2Queue                    = atomic.NewBool(false)
	EnableNoopVariables               = atomic.NewBool(DefTiDBEnableNoopVariables)
)
>>>>>>> d6d0ce7b

var (
	// SetMemQuotaAnalyze is the func registered by global/subglobal tracker to set memory quota.
	SetMemQuotaAnalyze func(quota int64) = nil
	// GetMemQuotaAnalyze is the func registered by global/subglobal tracker to get memory quota.
	GetMemQuotaAnalyze func() int64 = nil
	// SetStatsCacheCapacity is the func registered by domain to set statsCache memory quota.
	SetStatsCacheCapacity atomic.Value
	// SwitchConcurrentDDL is the func registered by DDL to switch concurrent DDL.
	SwitchConcurrentDDL func(bool) error = nil
	// EnableDDL is the func registered by ddl to enable running ddl in this instance.
	EnableDDL func() error = nil
	// DisableDDL is the func registered by ddl to disable running ddl in this instance.
	DisableDDL func() error = nil
)

// switchDDL turns on/off DDL in an instance.
func switchDDL(on bool) error {
	if on && EnableDDL != nil {
		return EnableDDL()
	} else if !on && DisableDDL != nil {
		return DisableDDL()
	}
	return nil
}<|MERGE_RESOLUTION|>--- conflicted
+++ resolved
@@ -1041,7 +1041,6 @@
 	OOMAction                   *atomic.String
 	MaxAutoAnalyzeTime          *atomic.Int64
 	// variables for plan cache
-<<<<<<< HEAD
 	EnablePreparedPlanCache           *atomic.Bool
 	PreparedPlanCacheSize             *atomic.Uint64
 	PreparedPlanCacheMemoryGuardRatio *atomic.Float64
@@ -1083,7 +1082,6 @@
 		StatsCacheMemQuota:                atomic.NewInt64(DefTiDBStatsCacheMemQuota),
 		OOMAction:                         atomic.NewString(DefTiDBMemOOMAction),
 		MaxAutoAnalyzeTime:                atomic.NewInt64(DefTiDBMaxAutoAnalyzeTime),
-		EnablePreparedPlanCache:           atomic.NewBool(DefTiDBEnablePrepPlanCache),
 		PreparedPlanCacheSize:             atomic.NewUint64(DefTiDBPrepPlanCacheSize),
 		PreparedPlanCacheMemoryGuardRatio: atomic.NewFloat64(DefTiDBPrepPlanCacheMemoryGuardRatio),
 		EnableConcurrentDDL:               atomic.NewBool(DefTiDBEnableConcurrentDDL),
@@ -1094,14 +1092,6 @@
 }
 
 var GlobalDomVars = NewDomainVars()
-=======
-	PreparedPlanCacheSize             = atomic.NewUint64(DefTiDBPrepPlanCacheSize)
-	PreparedPlanCacheMemoryGuardRatio = atomic.NewFloat64(DefTiDBPrepPlanCacheMemoryGuardRatio)
-	EnableConcurrentDDL               = atomic.NewBool(DefTiDBEnableConcurrentDDL)
-	DDLForce2Queue                    = atomic.NewBool(false)
-	EnableNoopVariables               = atomic.NewBool(DefTiDBEnableNoopVariables)
-)
->>>>>>> d6d0ce7b
 
 var (
 	// SetMemQuotaAnalyze is the func registered by global/subglobal tracker to set memory quota.
