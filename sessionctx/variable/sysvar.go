// Copyright 2015 PingCAP, Inc.
//
// Licensed under the Apache License, Version 2.0 (the "License");
// you may not use this file except in compliance with the License.
// You may obtain a copy of the License at
//
//     http://www.apache.org/licenses/LICENSE-2.0
//
// Unless required by applicable law or agreed to in writing, software
// distributed under the License is distributed on an "AS IS" BASIS,
// WITHOUT WARRANTIES OR CONDITIONS OF ANY KIND, either express or implied.
// See the License for the specific language governing permissions and
// limitations under the License.

package variable

import (
	"encoding/json"
	"fmt"
	"math"
	"runtime"
	"strconv"
	"strings"
	"sync/atomic"
	"time"

	"github.com/pingcap/errors"
	"github.com/pingcap/tidb/config"
	"github.com/pingcap/tidb/kv"
	"github.com/pingcap/tidb/metrics"
	"github.com/pingcap/tidb/parser"
	"github.com/pingcap/tidb/parser/charset"
	"github.com/pingcap/tidb/parser/mysql"
	"github.com/pingcap/tidb/sessionctx/sessionstates"
	"github.com/pingcap/tidb/sessionctx/stmtctx"
	"github.com/pingcap/tidb/types"
	_ "github.com/pingcap/tidb/types/parser_driver" // for parser driver
	"github.com/pingcap/tidb/util/collate"
	"github.com/pingcap/tidb/util/logutil"
	"github.com/pingcap/tidb/util/mathutil"
	"github.com/pingcap/tidb/util/memory"
	"github.com/pingcap/tidb/util/stmtsummary"
	"github.com/pingcap/tidb/util/tikvutil"
	"github.com/pingcap/tidb/util/tls"
	topsqlstate "github.com/pingcap/tidb/util/topsql/state"
	"github.com/pingcap/tidb/util/versioninfo"
	tikvcfg "github.com/tikv/client-go/v2/config"
	tikvstore "github.com/tikv/client-go/v2/kv"
	atomic2 "go.uber.org/atomic"
)

// All system variables declared here are ordered by their scopes, which follow the order of scopes below:
//
//	[NONE, SESSION, INSTANCE, GLOBAL, GLOBAL & SESSION]
//
// If you are adding a new system variable, please put it in the corresponding area.
var defaultSysVars = []*SysVar{
	/* The system variables below have NONE scope  */
	{Scope: ScopeNone, Name: SystemTimeZone, Value: "CST"},
	{Scope: ScopeNone, Name: Hostname, Value: DefHostname},
	{Scope: ScopeNone, Name: Port, Value: "4000", Type: TypeUnsigned, MinValue: 0, MaxValue: math.MaxUint16},
	{Scope: ScopeNone, Name: LogBin, Value: Off, Type: TypeBool},
	{Scope: ScopeNone, Name: VersionComment, Value: "TiDB Server (Apache License 2.0) " + versioninfo.TiDBEdition + " Edition, MySQL 5.7 compatible"},
	{Scope: ScopeNone, Name: Version, Value: mysql.ServerVersion},
	{Scope: ScopeNone, Name: DataDir, Value: "/usr/local/mysql/data/"},
	{Scope: ScopeNone, Name: Socket, Value: ""},
	{Scope: ScopeNone, Name: "license", Value: "Apache License 2.0"},
	{Scope: ScopeNone, Name: "have_ssl", Value: "DISABLED", Type: TypeBool},
	{Scope: ScopeNone, Name: "have_openssl", Value: "DISABLED", Type: TypeBool},
	{Scope: ScopeNone, Name: "ssl_ca", Value: ""},
	{Scope: ScopeNone, Name: "ssl_cert", Value: ""},
	{Scope: ScopeNone, Name: "ssl_key", Value: ""},
	{Scope: ScopeNone, Name: "version_compile_os", Value: runtime.GOOS},
	{Scope: ScopeNone, Name: "version_compile_machine", Value: runtime.GOARCH},
	/* TiDB specific variables */
	{Scope: ScopeNone, Name: TiDBEnableEnhancedSecurity, Value: Off, Type: TypeBool},
	{Scope: ScopeNone, Name: TiDBAllowFunctionForExpressionIndex, ReadOnly: true, Value: collectAllowFuncName4ExpressionIndex()},

	/* The system variables below have SESSION scope  */
	{Scope: ScopeSession, Name: Timestamp, Value: DefTimestamp, MinValue: 0, MaxValue: 2147483647, Type: TypeFloat, GetSession: func(s *SessionVars) (string, error) {
		if timestamp, ok := s.systems[Timestamp]; ok && timestamp != DefTimestamp {
			return timestamp, nil
		}
		timestamp := s.StmtCtx.GetOrStoreStmtCache(stmtctx.StmtNowTsCacheKey, time.Now()).(time.Time)
		return types.ToString(float64(timestamp.UnixNano()) / float64(time.Second))
	}, GetStateValue: func(s *SessionVars) (string, bool, error) {
		timestamp, ok := s.systems[Timestamp]
		return timestamp, ok && timestamp != DefTimestamp, nil
	}},
	{Scope: ScopeSession, Name: WarningCount, Value: "0", ReadOnly: true, GetSession: func(s *SessionVars) (string, error) {
		return strconv.Itoa(s.SysWarningCount), nil
	}},
	{Scope: ScopeSession, Name: ErrorCount, Value: "0", ReadOnly: true, GetSession: func(s *SessionVars) (string, error) {
		return strconv.Itoa(int(s.SysErrorCount)), nil
	}},
	{Scope: ScopeSession, Name: LastInsertID, Value: "0", Type: TypeInt, AllowEmpty: true, MinValue: 0, MaxValue: math.MaxInt64, GetSession: func(s *SessionVars) (string, error) {
		return strconv.FormatUint(s.StmtCtx.PrevLastInsertID, 10), nil
	}, GetStateValue: func(s *SessionVars) (string, bool, error) {
		return "", false, nil
	}},
	{Scope: ScopeSession, Name: Identity, Value: "0", Type: TypeInt, AllowEmpty: true, MinValue: 0, MaxValue: math.MaxInt64, GetSession: func(s *SessionVars) (string, error) {
		return strconv.FormatUint(s.StmtCtx.PrevLastInsertID, 10), nil
	}, GetStateValue: func(s *SessionVars) (string, bool, error) {
		return "", false, nil
	}},
	/* TiDB specific variables */
	// TODO: TiDBTxnScope is hidden because local txn feature is not done.
	{Scope: ScopeSession, Name: TiDBTxnScope, skipInit: true, Hidden: true, Value: kv.GlobalTxnScope, SetSession: func(s *SessionVars, val string) error {
		switch val {
		case kv.GlobalTxnScope:
			s.TxnScope = kv.NewGlobalTxnScopeVar()
		case kv.LocalTxnScope:
			if !s.DomVars.EnableLocalTxn.Load() {
				return ErrWrongValueForVar.GenWithStack("@@txn_scope can not be set to local when tidb_enable_local_txn is off")
			}
			txnScope := config.GetTxnScopeFromConfig()
			if txnScope == kv.GlobalTxnScope {
				return ErrWrongValueForVar.GenWithStack("@@txn_scope can not be set to local when zone label is empty or \"global\"")
			}
			s.TxnScope = kv.NewLocalTxnScopeVar(txnScope)
		default:
			return ErrWrongValueForVar.GenWithStack("@@txn_scope value should be global or local")
		}
		return nil
	}, GetSession: func(s *SessionVars) (string, error) {
		return s.TxnScope.GetVarValue(), nil
	}},
	{Scope: ScopeSession, Name: TiDBTxnReadTS, Value: "", Hidden: true, SetSession: func(s *SessionVars, val string) error {
		return setTxnReadTS(s, val)
	}, Validation: func(vars *SessionVars, normalizedValue string, originalValue string, scope ScopeFlag) (string, error) {
		return normalizedValue, nil
	}},
	{Scope: ScopeSession, Name: TiDBReadStaleness, Value: strconv.Itoa(DefTiDBReadStaleness), Type: TypeInt, MinValue: math.MinInt32, MaxValue: 0, AllowEmpty: true, Hidden: false, SetSession: func(s *SessionVars, val string) error {
		return setReadStaleness(s, val)
	}},
	{Scope: ScopeSession, Name: TiDBEnforceMPPExecution, Type: TypeBool, Value: BoolToOnOff(config.GetGlobalConfig().Performance.EnforceMPP), Validation: func(vars *SessionVars, normalizedValue string, originalValue string, scope ScopeFlag) (string, error) {
		if TiDBOptOn(normalizedValue) && !vars.allowMPPExecution {
			return normalizedValue, ErrWrongValueForVar.GenWithStackByArgs("tidb_enforce_mpp", "1' but tidb_allow_mpp is 0, please activate tidb_allow_mpp at first.")
		}
		return normalizedValue, nil
	}, SetSession: func(s *SessionVars, val string) error {
		s.enforceMPPExecution = TiDBOptOn(val)
		return nil
	}},
	{Scope: ScopeGlobal | ScopeSession, Name: TiDBMaxTiFlashThreads, Type: TypeInt, Value: strconv.Itoa(DefTiFlashMaxThreads), MinValue: -1, MaxValue: MaxConfigurableConcurrency, SetSession: func(s *SessionVars, val string) error {
		s.TiFlashMaxThreads = TidbOptInt64(val, DefTiFlashMaxThreads)
		return nil
	}},
	{Scope: ScopeSession, Name: TiDBSnapshot, Value: "", skipInit: true, SetSession: func(s *SessionVars, val string) error {
		err := setSnapshotTS(s, val)
		if err != nil {
			return err
		}
		return nil
	}},
	{Scope: ScopeSession, Name: TiDBOptProjectionPushDown, Value: BoolToOnOff(config.GetGlobalConfig().Performance.ProjectionPushDown), Type: TypeBool, SetSession: func(s *SessionVars, val string) error {
		s.AllowProjectionPushDown = TiDBOptOn(val)
		return nil
	}},
	{Scope: ScopeSession, Name: TiDBOptAggPushDown, Value: BoolToOnOff(DefOptAggPushDown), Type: TypeBool, SetSession: func(s *SessionVars, val string) error {
		s.AllowAggPushDown = TiDBOptOn(val)
		return nil
	}},
	{Scope: ScopeSession, Name: TiDBOptDistinctAggPushDown, Value: BoolToOnOff(config.GetGlobalConfig().Performance.DistinctAggPushDown), Type: TypeBool, SetSession: func(s *SessionVars, val string) error {
		s.AllowDistinctAggPushDown = TiDBOptOn(val)
		return nil
	}},
	{Scope: ScopeGlobal | ScopeSession, Name: TiDBOptSkewDistinctAgg, Value: BoolToOnOff(DefTiDBSkewDistinctAgg), Type: TypeBool, SetSession: func(s *SessionVars, val string) error {
		s.EnableSkewDistinctAgg = TiDBOptOn(val)
		return nil
	}},
	{Scope: ScopeSession, Name: TiDBOptWriteRowID, Value: BoolToOnOff(DefOptWriteRowID), Type: TypeBool, SetSession: func(s *SessionVars, val string) error {
		s.AllowWriteRowID = TiDBOptOn(val)
		return nil
	}},
	{Scope: ScopeSession, Name: TiDBChecksumTableConcurrency, Value: strconv.Itoa(DefChecksumTableConcurrency), Type: TypeInt, MinValue: 1, MaxValue: MaxConfigurableConcurrency},
	{Scope: ScopeSession, Name: TiDBBatchInsert, Value: BoolToOnOff(DefBatchInsert), Type: TypeBool, SetSession: func(s *SessionVars, val string) error {
		s.BatchInsert = TiDBOptOn(val)
		return nil
	}},
	{Scope: ScopeSession, Name: TiDBBatchDelete, Value: BoolToOnOff(DefBatchDelete), Type: TypeBool, SetSession: func(s *SessionVars, val string) error {
		s.BatchDelete = TiDBOptOn(val)
		return nil
	}},
	{Scope: ScopeSession, Name: TiDBBatchCommit, Value: BoolToOnOff(DefBatchCommit), Type: TypeBool, SetSession: func(s *SessionVars, val string) error {
		s.BatchCommit = TiDBOptOn(val)
		return nil
	}},
	{Scope: ScopeSession, Name: TiDBCurrentTS, Value: strconv.Itoa(DefCurretTS), Type: TypeInt, AllowEmpty: true, MinValue: 0, MaxValue: math.MaxInt64, ReadOnly: true, GetSession: func(s *SessionVars) (string, error) {
		return strconv.FormatUint(s.TxnCtx.StartTS, 10), nil
	}},
	{Scope: ScopeSession, Name: TiDBLastTxnInfo, Value: "", ReadOnly: true, GetSession: func(s *SessionVars) (string, error) {
		return s.LastTxnInfo, nil
	}},
	{Scope: ScopeSession, Name: TiDBLastQueryInfo, Value: "", ReadOnly: true, GetSession: func(s *SessionVars) (string, error) {
		info, err := json.Marshal(s.LastQueryInfo)
		if err != nil {
			return "", err
		}
		return string(info), nil
	}},
	{Scope: ScopeSession, Name: TiDBEnableChunkRPC, Value: BoolToOnOff(config.GetGlobalConfig().TiKVClient.EnableChunkRPC), Type: TypeBool, SetSession: func(s *SessionVars, val string) error {
		s.EnableChunkRPC = TiDBOptOn(val)
		return nil
	}},
	{Scope: ScopeSession, Name: TxnIsolationOneShot, Value: "", skipInit: true, Validation: func(vars *SessionVars, normalizedValue string, originalValue string, scope ScopeFlag) (string, error) {
		return checkIsolationLevel(vars, normalizedValue, originalValue, scope)
	}, SetSession: func(s *SessionVars, val string) error {
		s.txnIsolationLevelOneShot.state = oneShotSet
		s.txnIsolationLevelOneShot.value = val
		return nil
	}, GetStateValue: func(s *SessionVars) (string, bool, error) {
		if s.txnIsolationLevelOneShot.state != oneShotDef {
			return s.txnIsolationLevelOneShot.value, true, nil
		}
		return "", false, nil
	}},
	{Scope: ScopeSession, Name: TiDBOptimizerSelectivityLevel, Value: strconv.Itoa(DefTiDBOptimizerSelectivityLevel), Type: TypeUnsigned, MinValue: 0, MaxValue: math.MaxInt32, SetSession: func(s *SessionVars, val string) error {
		s.OptimizerSelectivityLevel = tidbOptPositiveInt32(val, DefTiDBOptimizerSelectivityLevel)
		return nil
	}},
	{Scope: ScopeGlobal | ScopeSession, Name: TiDBOptimizerEnableOuterJoinReorder, Value: BoolToOnOff(DefTiDBEnableOuterJoinReorder), skipInit: true, Type: TypeBool, SetSession: func(s *SessionVars, val string) error {
		s.EnableOuterJoinReorder = TiDBOptOn(val)
		return nil
	}},
	{Scope: ScopeSession, Name: TiDBDDLReorgPriority, Value: "PRIORITY_LOW", Type: TypeEnum, skipInit: true, PossibleValues: []string{"PRIORITY_LOW", "PRIORITY_NORMAL", "PRIORITY_HIGH"}, SetSession: func(s *SessionVars, val string) error {
		s.setDDLReorgPriority(val)
		return nil
	}},
	{Scope: ScopeSession, Name: TiDBSlowQueryFile, Value: "", skipInit: true, SetSession: func(s *SessionVars, val string) error {
		s.SlowQueryFile = val
		return nil
	}},
	{Scope: ScopeSession, Name: TiDBWaitSplitRegionFinish, Value: BoolToOnOff(DefTiDBWaitSplitRegionFinish), skipInit: true, Type: TypeBool, SetSession: func(s *SessionVars, val string) error {
		s.WaitSplitRegionFinish = TiDBOptOn(val)
		return nil
	}},
	{Scope: ScopeSession, Name: TiDBWaitSplitRegionTimeout, Value: strconv.Itoa(DefWaitSplitRegionTimeout), skipInit: true, Type: TypeUnsigned, MinValue: 1, MaxValue: math.MaxInt32, SetSession: func(s *SessionVars, val string) error {
		s.WaitSplitRegionTimeout = uint64(tidbOptPositiveInt32(val, DefWaitSplitRegionTimeout))
		return nil
	}},
	{Scope: ScopeSession, Name: TiDBLowResolutionTSO, Value: Off, Type: TypeBool, SetSession: func(s *SessionVars, val string) error {
		s.LowResolutionTSO = TiDBOptOn(val)
		return nil
	}},
	{Scope: ScopeSession, Name: TiDBAllowRemoveAutoInc, Value: BoolToOnOff(DefTiDBAllowRemoveAutoInc), Type: TypeBool, SetSession: func(s *SessionVars, val string) error {
		s.AllowRemoveAutoInc = TiDBOptOn(val)
		return nil
	}},
	{Scope: ScopeSession, Name: TiDBIsolationReadEngines, Value: strings.Join(config.GetGlobalConfig().IsolationRead.Engines, ","), Validation: func(vars *SessionVars, normalizedValue string, originalValue string, scope ScopeFlag) (string, error) {
		engines := strings.Split(normalizedValue, ",")
		var formatVal string
		for i, engine := range engines {
			engine = strings.TrimSpace(engine)
			if i != 0 {
				formatVal += ","
			}
			switch {
			case strings.EqualFold(engine, kv.TiKV.Name()):
				formatVal += kv.TiKV.Name()
			case strings.EqualFold(engine, kv.TiFlash.Name()):
				formatVal += kv.TiFlash.Name()
			case strings.EqualFold(engine, kv.TiDB.Name()):
				formatVal += kv.TiDB.Name()
			default:
				return normalizedValue, ErrWrongValueForVar.GenWithStackByArgs(TiDBIsolationReadEngines, normalizedValue)
			}
		}
		return formatVal, nil
	}, SetSession: func(s *SessionVars, val string) error {
		s.IsolationReadEngines = make(map[kv.StoreType]struct{})
		for _, engine := range strings.Split(val, ",") {
			switch engine {
			case kv.TiKV.Name():
				s.IsolationReadEngines[kv.TiKV] = struct{}{}
			case kv.TiFlash.Name():
				s.IsolationReadEngines[kv.TiFlash] = struct{}{}
			case kv.TiDB.Name():
				s.IsolationReadEngines[kv.TiDB] = struct{}{}
			}
		}
		return nil
	}},
	{Scope: ScopeSession, Name: TiDBMetricSchemaStep, Value: strconv.Itoa(DefTiDBMetricSchemaStep), Type: TypeUnsigned, skipInit: true, MinValue: 10, MaxValue: 60 * 60 * 60, SetSession: func(s *SessionVars, val string) error {
		s.MetricSchemaStep = TidbOptInt64(val, DefTiDBMetricSchemaStep)
		return nil
	}},
	{Scope: ScopeSession, Name: TiDBMetricSchemaRangeDuration, Value: strconv.Itoa(DefTiDBMetricSchemaRangeDuration), skipInit: true, Type: TypeUnsigned, MinValue: 10, MaxValue: 60 * 60 * 60, SetSession: func(s *SessionVars, val string) error {
		s.MetricSchemaRangeDuration = TidbOptInt64(val, DefTiDBMetricSchemaRangeDuration)
		return nil
	}},
	{Scope: ScopeSession, Name: TiDBFoundInPlanCache, Value: BoolToOnOff(DefTiDBFoundInPlanCache), Type: TypeBool, ReadOnly: true, GetSession: func(s *SessionVars) (string, error) {
		return BoolToOnOff(s.PrevFoundInPlanCache), nil
	}},
	{Scope: ScopeSession, Name: TiDBFoundInBinding, Value: BoolToOnOff(DefTiDBFoundInBinding), Type: TypeBool, ReadOnly: true, GetSession: func(s *SessionVars) (string, error) {
		return BoolToOnOff(s.PrevFoundInBinding), nil
	}},
	{Scope: ScopeSession, Name: RandSeed1, Type: TypeInt, Value: "0", skipInit: true, MaxValue: math.MaxInt32, SetSession: func(s *SessionVars, val string) error {
		s.Rng.SetSeed1(uint32(tidbOptPositiveInt32(val, 0)))
		return nil
	}, GetSession: func(s *SessionVars) (string, error) {
		return "0", nil
	}, GetStateValue: func(s *SessionVars) (string, bool, error) {
		return strconv.FormatUint(uint64(s.Rng.GetSeed1()), 10), true, nil
	}},
	{Scope: ScopeSession, Name: RandSeed2, Type: TypeInt, Value: "0", skipInit: true, MaxValue: math.MaxInt32, SetSession: func(s *SessionVars, val string) error {
		s.Rng.SetSeed2(uint32(tidbOptPositiveInt32(val, 0)))
		return nil
	}, GetSession: func(s *SessionVars) (string, error) {
		return "0", nil
	}, GetStateValue: func(s *SessionVars) (string, bool, error) {
		return strconv.FormatUint(uint64(s.Rng.GetSeed2()), 10), true, nil
	}},
	{Scope: ScopeSession, Name: TiDBReadConsistency, Value: string(ReadConsistencyStrict), Type: TypeStr, Hidden: true,
		Validation: func(_ *SessionVars, normalized string, _ string, _ ScopeFlag) (string, error) {
			return normalized, validateReadConsistencyLevel(normalized)
		},
		SetSession: func(s *SessionVars, val string) error {
			s.ReadConsistency = ReadConsistencyLevel(val)
			return nil
		},
	},
	{Scope: ScopeSession, Name: TiDBLastDDLInfo, Value: "", ReadOnly: true, GetSession: func(s *SessionVars) (string, error) {
		info, err := json.Marshal(s.LastDDLInfo)
		if err != nil {
			return "", err
		}
		return string(info), nil
	}},

	/* The system variables below have INSTANCE scope  */
	{Scope: ScopeInstance, Name: TiDBLogFileMaxDays, Value: strconv.Itoa(config.GetGlobalConfig().Log.File.MaxDays), Type: TypeInt, MinValue: 0, MaxValue: math.MaxInt32, SetGlobal: func(s *SessionVars, val string) error {
		maxAge, err := strconv.ParseInt(val, 10, 32)
		if err != nil {
			return err
		}
		s.DomVars.GlobalLogMaxDays.Store(int32(maxAge))
		cfg := config.GetGlobalConfig().Log.ToLogConfig()
		cfg.Config.File.MaxDays = int(maxAge)
		err = logutil.ReplaceLogger(cfg)
		if err != nil {
			return err
		}
		return nil
	}, GetGlobal: func(s *SessionVars) (string, error) {
		return strconv.FormatInt(int64(s.DomVars.GlobalLogMaxDays.Load()), 10), nil
	}},
	{Scope: ScopeInstance, Name: TiDBConfig, Value: "", ReadOnly: true, GetGlobal: func(s *SessionVars) (string, error) {
		return config.GetJSONConfig()
	}},
	{Scope: ScopeInstance, Name: TiDBGeneralLog, Value: BoolToOnOff(DefTiDBGeneralLog), Type: TypeBool, SetGlobal: func(s *SessionVars, val string) error {
		s.DomVars.ProcessGeneralLog.Store(TiDBOptOn(val))
		return nil
	}, GetGlobal: func(s *SessionVars) (string, error) {
		return BoolToOnOff(s.DomVars.ProcessGeneralLog.Load()), nil
	}},
	{Scope: ScopeInstance, Name: TiDBSlowLogThreshold, Value: strconv.Itoa(logutil.DefaultSlowThreshold), Type: TypeInt, MinValue: -1, MaxValue: math.MaxInt64, SetGlobal: func(s *SessionVars, val string) error {
		atomic.StoreUint64(&config.GetGlobalConfig().Instance.SlowThreshold, uint64(TidbOptInt64(val, logutil.DefaultSlowThreshold)))
		return nil
	}, GetGlobal: func(s *SessionVars) (string, error) {
		return strconv.FormatUint(atomic.LoadUint64(&config.GetGlobalConfig().Instance.SlowThreshold), 10), nil
	}},
	{Scope: ScopeInstance, Name: TiDBRecordPlanInSlowLog, Value: int32ToBoolStr(logutil.DefaultRecordPlanInSlowLog), Type: TypeBool, SetGlobal: func(s *SessionVars, val string) error {
		atomic.StoreUint32(&config.GetGlobalConfig().Instance.RecordPlanInSlowLog, uint32(TidbOptInt64(val, logutil.DefaultRecordPlanInSlowLog)))
		return nil
	}, GetGlobal: func(s *SessionVars) (string, error) {
		enabled := atomic.LoadUint32(&config.GetGlobalConfig().Instance.RecordPlanInSlowLog) == 1
		return BoolToOnOff(enabled), nil
	}},
	{Scope: ScopeInstance, Name: TiDBEnableSlowLog, Value: BoolToOnOff(logutil.DefaultTiDBEnableSlowLog), Type: TypeBool, SetGlobal: func(s *SessionVars, val string) error {
		config.GetGlobalConfig().Instance.EnableSlowLog.Store(TiDBOptOn(val))
		return nil
	}, GetGlobal: func(s *SessionVars) (string, error) {
		return BoolToOnOff(config.GetGlobalConfig().Instance.EnableSlowLog.Load()), nil
	}},
	{Scope: ScopeInstance, Name: TiDBCheckMb4ValueInUTF8, Value: BoolToOnOff(config.GetGlobalConfig().Instance.CheckMb4ValueInUTF8.Load()), Type: TypeBool, SetGlobal: func(s *SessionVars, val string) error {
		config.GetGlobalConfig().Instance.CheckMb4ValueInUTF8.Store(TiDBOptOn(val))
		return nil
	}, GetGlobal: func(s *SessionVars) (string, error) {
		return BoolToOnOff(config.GetGlobalConfig().Instance.CheckMb4ValueInUTF8.Load()), nil
	}},
	{Scope: ScopeInstance, Name: TiDBPProfSQLCPU, Value: strconv.Itoa(DefTiDBPProfSQLCPU), Type: TypeInt, MinValue: 0, MaxValue: 1, SetGlobal: func(s *SessionVars, val string) error {
		s.DomVars.EnablePProfSQLCPU.Store(uint32(tidbOptPositiveInt32(val, DefTiDBPProfSQLCPU)) > 0)
		return nil
	}, GetGlobal: func(s *SessionVars) (string, error) {
		val := "0"
		if s.DomVars.EnablePProfSQLCPU.Load() {
			val = "1"
		}
		return val, nil
	}},
	{Scope: ScopeInstance, Name: TiDBDDLSlowOprThreshold, Value: strconv.Itoa(DefTiDBDDLSlowOprThreshold), Type: TypeInt, MinValue: 0, MaxValue: math.MaxInt32, SetGlobal: func(s *SessionVars, val string) error {
		atomic.StoreUint32(&s.DomVars.DDLSlowOprThreshold, uint32(tidbOptPositiveInt32(val, DefTiDBDDLSlowOprThreshold)))
		return nil
	}, GetGlobal: func(s *SessionVars) (string, error) {
		return strconv.FormatUint(uint64(atomic.LoadUint32(&s.DomVars.DDLSlowOprThreshold)), 10), nil
	}},
	{Scope: ScopeInstance, Name: TiDBForcePriority, Value: mysql.Priority2Str[DefTiDBForcePriority], Type: TypeEnum, PossibleValues: []string{"NO_PRIORITY", "LOW_PRIORITY", "HIGH_PRIORITY", "DELAYED"}, SetGlobal: func(s *SessionVars, val string) error {
		atomic.StoreInt32(&s.DomVars.ForcePriority, int32(mysql.Str2Priority(val)))
		return nil
	}, GetGlobal: func(s *SessionVars) (string, error) {
		return mysql.Priority2Str[mysql.PriorityEnum(atomic.LoadInt32(&s.DomVars.ForcePriority))], nil
	}},
	{Scope: ScopeInstance, Name: TiDBExpensiveQueryTimeThreshold, Value: strconv.Itoa(DefTiDBExpensiveQueryTimeThreshold), Type: TypeUnsigned, MinValue: int64(DefMinExpensiveQueryTimeThreshold), MaxValue: math.MaxInt32, SetGlobal: func(s *SessionVars, val string) error {
		atomic.StoreUint64(&s.DomVars.ExpensiveQueryTimeThreshold, uint64(tidbOptPositiveInt32(val, DefTiDBExpensiveQueryTimeThreshold)))
		return nil
	}, GetGlobal: func(s *SessionVars) (string, error) {
		return strconv.FormatUint(atomic.LoadUint64(&s.DomVars.ExpensiveQueryTimeThreshold), 10), nil
	}},
	{Scope: ScopeInstance, Name: TiDBMemoryUsageAlarmRatio, Value: strconv.FormatFloat(config.GetGlobalConfig().Instance.MemoryUsageAlarmRatio, 'f', -1, 64), Type: TypeFloat, MinValue: 0.0, MaxValue: 1.0, SetGlobal: func(s *SessionVars, val string) error {
		s.DomVars.MemoryUsageAlarmRatio.Store(tidbOptFloat64(val, 0.8))
		return nil
	}, GetGlobal: func(s *SessionVars) (string, error) {
		return fmt.Sprintf("%g", s.DomVars.MemoryUsageAlarmRatio.Load()), nil
	}},
	{Scope: ScopeInstance, Name: TiDBEnableCollectExecutionInfo, Value: BoolToOnOff(DefTiDBEnableCollectExecutionInfo), Type: TypeBool, SetGlobal: func(s *SessionVars, val string) error {
		oldConfig := config.GetGlobalConfig()
		newValue := TiDBOptOn(val)
		if oldConfig.Instance.EnableCollectExecutionInfo != newValue {
			newConfig := *oldConfig
			newConfig.Instance.EnableCollectExecutionInfo = newValue
			config.StoreGlobalConfig(&newConfig)
		}
		return nil
	}, GetGlobal: func(s *SessionVars) (string, error) {
		return BoolToOnOff(config.GetGlobalConfig().Instance.EnableCollectExecutionInfo), nil
	}},
	{Scope: ScopeInstance, Name: PluginLoad, Value: "", ReadOnly: true, GetGlobal: func(s *SessionVars) (string, error) {
		return config.GetGlobalConfig().Instance.PluginLoad, nil
	}},
	{Scope: ScopeInstance, Name: PluginDir, Value: "/data/deploy/plugin", ReadOnly: true, GetGlobal: func(s *SessionVars) (string, error) {
		return config.GetGlobalConfig().Instance.PluginDir, nil
	}},
	{Scope: ScopeInstance, Name: MaxConnections, Value: strconv.FormatUint(uint64(config.GetGlobalConfig().Instance.MaxConnections), 10), Type: TypeUnsigned, MinValue: 0, MaxValue: 100000, SetGlobal: func(s *SessionVars, val string) error {
		config.GetGlobalConfig().Instance.MaxConnections = uint32(TidbOptInt64(val, 0))
		return nil
	}, GetGlobal: func(s *SessionVars) (string, error) {
		return strconv.FormatUint(uint64(config.GetGlobalConfig().Instance.MaxConnections), 10), nil
	}},
	{Scope: ScopeInstance, Name: TiDBEnableDDL, Value: BoolToOnOff(config.GetGlobalConfig().Instance.TiDBEnableDDL.Load()), Type: TypeBool,
		SetGlobal: func(s *SessionVars, val string) error {
			oldVal, newVal := config.GetGlobalConfig().Instance.TiDBEnableDDL.Load(), TiDBOptOn(val)
			if oldVal != newVal {
				err := switchDDL(newVal)
				config.GetGlobalConfig().Instance.TiDBEnableDDL.Store(newVal)
				return err
			}
			return nil
		},
		GetGlobal: func(s *SessionVars) (string, error) {
			return BoolToOnOff(config.GetGlobalConfig().Instance.TiDBEnableDDL.Load()), nil
		},
	},

	/* The system variables below have GLOBAL scope  */
	{Scope: ScopeGlobal, Name: MaxPreparedStmtCount, Value: strconv.FormatInt(DefMaxPreparedStmtCount, 10), Type: TypeInt, MinValue: -1, MaxValue: 1048576},
	{Scope: ScopeGlobal, Name: InitConnect, Value: "", Validation: func(vars *SessionVars, normalizedValue string, originalValue string, scope ScopeFlag) (string, error) {
		p := parser.New()
		p.SetSQLMode(vars.SQLMode)
		p.SetParserConfig(vars.BuildParserConfig())
		_, _, err := p.ParseSQL(normalizedValue)
		if err != nil {
			return normalizedValue, ErrWrongTypeForVar.GenWithStackByArgs(InitConnect)
		}
		return normalizedValue, nil
	}},

	/* TiDB specific variables */
	{Scope: ScopeGlobal, Name: TiDBTSOClientBatchMaxWaitTime, Value: strconv.FormatFloat(DefTiDBTSOClientBatchMaxWaitTime, 'f', -1, 64), Type: TypeFloat, MinValue: 0, MaxValue: 10,
		GetGlobal: func(sv *SessionVars) (string, error) {
			return strconv.FormatFloat(sv.DomVars.MaxTSOBatchWaitInterval.Load(), 'f', -1, 64), nil
		},
		SetGlobal: func(s *SessionVars, val string) error {
			s.DomVars.MaxTSOBatchWaitInterval.Store(tidbOptFloat64(val, DefTiDBTSOClientBatchMaxWaitTime))
			return nil
		}},
	{Scope: ScopeGlobal, Name: TiDBEnableTSOFollowerProxy, Value: BoolToOnOff(DefTiDBEnableTSOFollowerProxy), Type: TypeBool, GetGlobal: func(sv *SessionVars) (string, error) {
		return BoolToOnOff(sv.DomVars.EnableTSOFollowerProxy.Load()), nil
	}, SetGlobal: func(s *SessionVars, val string) error {
		s.DomVars.EnableTSOFollowerProxy.Store(TiDBOptOn(val))
		return nil
	}},
	{Scope: ScopeGlobal, Name: TiDBEnableLocalTxn, Value: BoolToOnOff(DefTiDBEnableLocalTxn), Hidden: true, Type: TypeBool, GetGlobal: func(sv *SessionVars) (string, error) {
		return BoolToOnOff(sv.DomVars.EnableLocalTxn.Load()), nil
	}, SetGlobal: func(s *SessionVars, val string) error {
		oldVal := s.DomVars.EnableLocalTxn.Load()
		newVal := TiDBOptOn(val)
		// Make sure the TxnScope is always Global when disable the Local Txn.
		// ON -> OFF
		if oldVal && !newVal {
			s.TxnScope = kv.NewGlobalTxnScopeVar()
		}
		s.DomVars.EnableLocalTxn.Store(newVal)
		return nil
	}},
	{Scope: ScopeGlobal, Name: TiDBAutoAnalyzeRatio, Value: strconv.FormatFloat(DefAutoAnalyzeRatio, 'f', -1, 64), Type: TypeFloat, MinValue: 0, MaxValue: math.MaxUint64},
	{Scope: ScopeGlobal, Name: TiDBAutoAnalyzeStartTime, Value: DefAutoAnalyzeStartTime, Type: TypeTime},
	{Scope: ScopeGlobal, Name: TiDBAutoAnalyzeEndTime, Value: DefAutoAnalyzeEndTime, Type: TypeTime},
	{Scope: ScopeGlobal, Name: TiDBMemQuotaBindingCache, Value: strconv.FormatInt(DefTiDBMemQuotaBindingCache, 10), Type: TypeUnsigned, MaxValue: math.MaxInt32, GetGlobal: func(sv *SessionVars) (string, error) {
		return strconv.FormatInt(sv.DomVars.MemQuotaBindingCache.Load(), 10), nil
	}, SetGlobal: func(s *SessionVars, val string) error {
		s.DomVars.MemQuotaBindingCache.Store(TidbOptInt64(val, DefTiDBMemQuotaBindingCache))
		return nil
	}},
	{Scope: ScopeGlobal, Name: TiDBDDLReorgWorkerCount, Value: strconv.Itoa(DefTiDBDDLReorgWorkerCount), Type: TypeUnsigned, MinValue: 1, MaxValue: MaxConfigurableConcurrency, SetGlobal: func(s *SessionVars, val string) error {
		s.DomVars.SetDDLReorgWorkerCounter(int32(tidbOptPositiveInt32(val, DefTiDBDDLReorgWorkerCount)))
		return nil
	}},
	{Scope: ScopeGlobal, Name: TiDBDDLReorgBatchSize, Value: strconv.Itoa(DefTiDBDDLReorgBatchSize), Type: TypeUnsigned, MinValue: int64(DefMinDDLReorgBatchSize), MaxValue: uint64(DefMaxDDLReorgBatchSize), SetGlobal: func(s *SessionVars, val string) error {
		s.DomVars.SetDDLReorgBatchSize(int32(tidbOptPositiveInt32(val, DefTiDBDDLReorgBatchSize)))
		return nil
	}},
	{Scope: ScopeGlobal, Name: TiDBDDLErrorCountLimit, Value: strconv.Itoa(DefTiDBDDLErrorCountLimit), Type: TypeUnsigned, MinValue: 0, MaxValue: math.MaxInt64, SetGlobal: func(s *SessionVars, val string) error {
		s.DomVars.SetDDLErrorCountLimit(TidbOptInt64(val, DefTiDBDDLErrorCountLimit))
		return nil
	}},
	{Scope: ScopeGlobal, Name: TiDBMaxDeltaSchemaCount, Value: strconv.Itoa(DefTiDBMaxDeltaSchemaCount), Type: TypeUnsigned, MinValue: 100, MaxValue: 16384, SetGlobal: func(s *SessionVars, val string) error {
		// It's a global variable, but it also wants to be cached in server.
		s.DomVars.SetMaxDeltaSchemaCount(TidbOptInt64(val, DefTiDBMaxDeltaSchemaCount))
		return nil
	}},
	{Scope: ScopeGlobal, Name: TiDBScatterRegion, Value: BoolToOnOff(DefTiDBScatterRegion), Type: TypeBool},
	{Scope: ScopeGlobal, Name: TiDBEnableStmtSummary, Value: BoolToOnOff(DefTiDBEnableStmtSummary), Type: TypeBool, AllowEmpty: true,
		SetGlobal: func(s *SessionVars, val string) error {
			return stmtsummary.StmtSummaryByDigestMap.SetEnabled(TiDBOptOn(val))
		}},
	{Scope: ScopeGlobal, Name: TiDBStmtSummaryInternalQuery, Value: BoolToOnOff(DefTiDBStmtSummaryInternalQuery), Type: TypeBool, AllowEmpty: true,
		SetGlobal: func(s *SessionVars, val string) error {
			return stmtsummary.StmtSummaryByDigestMap.SetEnabledInternalQuery(TiDBOptOn(val))
		}},
	{Scope: ScopeGlobal, Name: TiDBStmtSummaryRefreshInterval, Value: strconv.Itoa(DefTiDBStmtSummaryRefreshInterval), Type: TypeInt, MinValue: 1, MaxValue: math.MaxInt32, AllowEmpty: true,
		SetGlobal: func(s *SessionVars, val string) error {
			// convert val to int64
			return stmtsummary.StmtSummaryByDigestMap.SetRefreshInterval(TidbOptInt64(val, DefTiDBStmtSummaryRefreshInterval))
		}},
	{Scope: ScopeGlobal, Name: TiDBStmtSummaryHistorySize, Value: strconv.Itoa(DefTiDBStmtSummaryHistorySize), Type: TypeInt, MinValue: 0, MaxValue: math.MaxUint8, AllowEmpty: true,
		SetGlobal: func(s *SessionVars, val string) error {
			return stmtsummary.StmtSummaryByDigestMap.SetHistorySize(TidbOptInt(val, DefTiDBStmtSummaryHistorySize))
		}},
	{Scope: ScopeGlobal, Name: TiDBStmtSummaryMaxStmtCount, Value: strconv.Itoa(DefTiDBStmtSummaryMaxStmtCount), Type: TypeInt, MinValue: 1, MaxValue: math.MaxInt16, AllowEmpty: true,
		SetGlobal: func(s *SessionVars, val string) error {
			return stmtsummary.StmtSummaryByDigestMap.SetMaxStmtCount(uint(TidbOptInt(val, DefTiDBStmtSummaryMaxStmtCount)))
		}},
	{Scope: ScopeGlobal, Name: TiDBStmtSummaryMaxSQLLength, Value: strconv.Itoa(DefTiDBStmtSummaryMaxSQLLength), Type: TypeInt, MinValue: 0, MaxValue: math.MaxInt32, AllowEmpty: true,
		SetGlobal: func(s *SessionVars, val string) error {
			return stmtsummary.StmtSummaryByDigestMap.SetMaxSQLLength(TidbOptInt(val, DefTiDBStmtSummaryMaxSQLLength))
		}},
	{Scope: ScopeGlobal, Name: TiDBCapturePlanBaseline, Value: DefTiDBCapturePlanBaseline, Type: TypeBool, AllowEmptyAll: true},
	{Scope: ScopeGlobal, Name: TiDBEvolvePlanTaskMaxTime, Value: strconv.Itoa(DefTiDBEvolvePlanTaskMaxTime), Type: TypeInt, MinValue: -1, MaxValue: math.MaxInt64},
	{Scope: ScopeGlobal, Name: TiDBEvolvePlanTaskStartTime, Value: DefTiDBEvolvePlanTaskStartTime, Type: TypeTime},
	{Scope: ScopeGlobal, Name: TiDBEvolvePlanTaskEndTime, Value: DefTiDBEvolvePlanTaskEndTime, Type: TypeTime},
	{Scope: ScopeGlobal, Name: TiDBStoreLimit, Value: strconv.FormatInt(atomic.LoadInt64(&config.GetGlobalConfig().TiKVClient.StoreLimit), 10), Type: TypeInt, MinValue: 0, MaxValue: math.MaxInt64, GetGlobal: func(s *SessionVars) (string, error) {
		return strconv.FormatInt(tikvstore.StoreLimit.Load(), 10), nil
	}, SetGlobal: func(s *SessionVars, val string) error {
		tikvstore.StoreLimit.Store(TidbOptInt64(val, DefTiDBStoreLimit))
		return nil
	}},
	{Scope: ScopeGlobal, Name: TiDBTxnCommitBatchSize, Value: strconv.FormatUint(tikvstore.DefTxnCommitBatchSize, 10), Type: TypeUnsigned, MinValue: 1, MaxValue: 1 << 30,
		GetGlobal: func(sv *SessionVars) (string, error) {
			return strconv.FormatUint(tikvstore.TxnCommitBatchSize.Load(), 10), nil
		},
		SetGlobal: func(s *SessionVars, val string) error {
			tikvstore.TxnCommitBatchSize.Store(uint64(TidbOptInt64(val, int64(tikvstore.DefTxnCommitBatchSize))))
			return nil
		}},
	{Scope: ScopeGlobal, Name: TiDBRestrictedReadOnly, Value: BoolToOnOff(DefTiDBRestrictedReadOnly), Type: TypeBool, SetGlobal: func(s *SessionVars, val string) error {
		on := TiDBOptOn(val)
		// For user initiated SET GLOBAL, also change the value of TiDBSuperReadOnly
		if on && s.StmtCtx.StmtType == "Set" {
			err := s.GlobalVarsAccessor.SetGlobalSysVar(TiDBSuperReadOnly, "ON")
			if err != nil {
				return err
			}
		}
		s.DomVars.RestrictedReadOnly.Store(on)
		return nil
	}},
	{Scope: ScopeGlobal, Name: TiDBSuperReadOnly, Value: BoolToOnOff(DefTiDBSuperReadOnly), Type: TypeBool, Validation: func(s *SessionVars, normalizedValue string, _ string, _ ScopeFlag) (string, error) {
		on := TiDBOptOn(normalizedValue)
		if !on && s.StmtCtx.StmtType == "Set" {
			result, err := s.GlobalVarsAccessor.GetGlobalSysVar(TiDBRestrictedReadOnly)
			if err != nil {
				return normalizedValue, err
			}
			if TiDBOptOn(result) {
				return normalizedValue, fmt.Errorf("can't turn off %s when %s is on", TiDBSuperReadOnly, TiDBRestrictedReadOnly)
			}
		}
		return normalizedValue, nil
	}, SetGlobal: func(s *SessionVars, val string) error {
		s.DomVars.VarTiDBSuperReadOnly.Store(TiDBOptOn(val))
		return nil
	}},
	{Scope: ScopeGlobal, Name: TiDBEnableTelemetry, Value: BoolToOnOff(DefTiDBEnableTelemetry), Type: TypeBool},
	{Scope: ScopeGlobal, Name: TiDBEnableHistoricalStats, Value: Off, Type: TypeBool},
	/* tikv gc metrics */
	{Scope: ScopeGlobal, Name: TiDBGCEnable, Value: On, Type: TypeBool, GetGlobal: func(s *SessionVars) (string, error) {
		return getTiDBTableValue(s, "tikv_gc_enable", On)
	}, SetGlobal: func(s *SessionVars, val string) error {
		return setTiDBTableValue(s, "tikv_gc_enable", val, "Current GC enable status")
	}},
	{Scope: ScopeGlobal, Name: TiDBGCRunInterval, Value: "10m0s", Type: TypeDuration, MinValue: int64(time.Minute * 10), MaxValue: uint64(time.Hour * 24 * 365), GetGlobal: func(s *SessionVars) (string, error) {
		return getTiDBTableValue(s, "tikv_gc_run_interval", "10m0s")
	}, SetGlobal: func(s *SessionVars, val string) error {
		return setTiDBTableValue(s, "tikv_gc_run_interval", val, "GC run interval, at least 10m, in Go format.")
	}},
	{Scope: ScopeGlobal, Name: TiDBGCLifetime, Value: "10m0s", Type: TypeDuration, MinValue: int64(time.Minute * 10), MaxValue: uint64(time.Hour * 24 * 365), GetGlobal: func(s *SessionVars) (string, error) {
		return getTiDBTableValue(s, "tikv_gc_life_time", "10m0s")
	}, SetGlobal: func(s *SessionVars, val string) error {
		return setTiDBTableValue(s, "tikv_gc_life_time", val, "All versions within life time will not be collected by GC, at least 10m, in Go format.")
	}},
	{Scope: ScopeGlobal, Name: TiDBGCConcurrency, Value: "-1", Type: TypeInt, MinValue: 1, MaxValue: MaxConfigurableConcurrency, AllowAutoValue: true, GetGlobal: func(s *SessionVars) (string, error) {
		autoConcurrencyVal, err := getTiDBTableValue(s, "tikv_gc_auto_concurrency", On)
		if err == nil && autoConcurrencyVal == On {
			return "-1", nil // convention for "AUTO"
		}
		return getTiDBTableValue(s, "tikv_gc_concurrency", "-1")
	}, SetGlobal: func(s *SessionVars, val string) error {
		autoConcurrency := Off
		if val == "-1" {
			autoConcurrency = On
		}
		// Update both autoconcurrency and concurrency.
		if err := setTiDBTableValue(s, "tikv_gc_auto_concurrency", autoConcurrency, "Let TiDB pick the concurrency automatically. If set false, tikv_gc_concurrency will be used"); err != nil {
			return err
		}
		return setTiDBTableValue(s, "tikv_gc_concurrency", val, "How many goroutines used to do GC parallel, [1, 256], default 2")
	}},
	{Scope: ScopeGlobal, Name: TiDBGCScanLockMode, Value: "LEGACY", Type: TypeEnum, PossibleValues: []string{"PHYSICAL", "LEGACY"}, GetGlobal: func(s *SessionVars) (string, error) {
		return getTiDBTableValue(s, "tikv_gc_scan_lock_mode", "LEGACY")
	}, SetGlobal: func(s *SessionVars, val string) error {
		return setTiDBTableValue(s, "tikv_gc_scan_lock_mode", val, "Mode of scanning locks, \"physical\" or \"legacy\"")
	}},
	{Scope: ScopeGlobal, Name: TiDBGCMaxWaitTime, Value: strconv.Itoa(DefTiDBGCMaxWaitTime), Type: TypeInt, MinValue: 600, MaxValue: 31536000, SetGlobal: func(s *SessionVars, val string) error {
		s.DomVars.GCMaxWaitTime.Store(TidbOptInt64(val, DefTiDBGCMaxWaitTime))
		return nil
	}},
	{Scope: ScopeGlobal, Name: TiDBTableCacheLease, Value: strconv.Itoa(DefTiDBTableCacheLease), Type: TypeUnsigned, MinValue: 1, MaxValue: 10, SetGlobal: func(s *SessionVars, sVal string) error {
		var val int64
		val, err := strconv.ParseInt(sVal, 10, 64)
		if err != nil {
			return errors.Trace(err)
		}
		s.DomVars.TableCacheLease.Store(val)
		return nil
	}},
	// variable for top SQL feature.
	// TopSQL enable only be controlled by TopSQL pub/sub sinker.
	// This global variable only uses to update the global config which store in PD(ETCD).
	{Scope: ScopeGlobal, Name: TiDBEnableTopSQL, Value: BoolToOnOff(topsqlstate.DefTiDBTopSQLEnable), Type: TypeBool, AllowEmpty: true, GlobalConfigName: GlobalConfigEnableTopSQL},
	{Scope: ScopeGlobal, Name: TiDBTopSQLMaxTimeSeriesCount, Value: strconv.Itoa(topsqlstate.DefTiDBTopSQLMaxTimeSeriesCount), Type: TypeInt, MinValue: 1, MaxValue: 5000, GetGlobal: func(s *SessionVars) (string, error) {
		return strconv.FormatInt(topsqlstate.GlobalState.MaxStatementCount.Load(), 10), nil
	}, SetGlobal: func(vars *SessionVars, s string) error {
		val, err := strconv.ParseInt(s, 10, 64)
		if err != nil {
			return err
		}
		topsqlstate.GlobalState.MaxStatementCount.Store(val)
		return nil
	}},
	{Scope: ScopeGlobal, Name: TiDBTopSQLMaxMetaCount, Value: strconv.Itoa(topsqlstate.DefTiDBTopSQLMaxMetaCount), Type: TypeInt, MinValue: 1, MaxValue: 10000, GetGlobal: func(s *SessionVars) (string, error) {
		return strconv.FormatInt(topsqlstate.GlobalState.MaxCollect.Load(), 10), nil
	}, SetGlobal: func(vars *SessionVars, s string) error {
		val, err := strconv.ParseInt(s, 10, 64)
		if err != nil {
			return err
		}
		topsqlstate.GlobalState.MaxCollect.Store(val)
		return nil
	}},
	{Scope: ScopeGlobal, Name: SkipNameResolve, Value: Off, Type: TypeBool},
	{Scope: ScopeGlobal, Name: DefaultAuthPlugin, Value: mysql.AuthNativePassword, Type: TypeEnum, PossibleValues: []string{mysql.AuthNativePassword, mysql.AuthCachingSha2Password}},
	{Scope: ScopeGlobal, Name: TiDBPersistAnalyzeOptions, Value: BoolToOnOff(DefTiDBPersistAnalyzeOptions), Type: TypeBool,
		GetGlobal: func(s *SessionVars) (string, error) {
			return BoolToOnOff(s.DomVars.PersistAnalyzeOptions.Load()), nil
		},
		SetGlobal: func(s *SessionVars, val string) error {
			s.DomVars.PersistAnalyzeOptions.Store(TiDBOptOn(val))
			return nil
		},
	},
	{Scope: ScopeGlobal, Name: TiDBEnableAutoAnalyze, Value: BoolToOnOff(DefTiDBEnableAutoAnalyze), Type: TypeBool,
		GetGlobal: func(s *SessionVars) (string, error) {
			return BoolToOnOff(s.DomVars.RunAutoAnalyze.Load()), nil
		},
		SetGlobal: func(s *SessionVars, val string) error {
			s.DomVars.RunAutoAnalyze.Store(TiDBOptOn(val))
			return nil
		},
	},
	{Scope: ScopeGlobal, Name: TiDBEnableColumnTracking, Value: BoolToOnOff(DefTiDBEnableColumnTracking), Type: TypeBool, GetGlobal: func(s *SessionVars) (string, error) {
		return BoolToOnOff(s.DomVars.EnableColumnTracking.Load()), nil
	}, SetGlobal: func(s *SessionVars, val string) error {
		v := TiDBOptOn(val)
		// If this is a user initiated statement,
		// we log that column tracking is disabled.
		if s.StmtCtx.StmtType == "Set" && !v {
			// Set the location to UTC to avoid time zone interference.
			disableTime := time.Now().UTC().Format(types.UTCTimeFormat)
			if err := setTiDBTableValue(s, TiDBDisableColumnTrackingTime, disableTime, "Record the last time tidb_enable_column_tracking is set off"); err != nil {
				return err
			}
		}
		s.DomVars.EnableColumnTracking.Store(v)
		return nil
	}},
	{Scope: ScopeGlobal, Name: RequireSecureTransport, Value: BoolToOnOff(DefRequireSecureTransport), Type: TypeBool,
		GetGlobal: func(s *SessionVars) (string, error) {
			return BoolToOnOff(tls.RequireSecureTransport.Load()), nil
		},
		SetGlobal: func(s *SessionVars, val string) error {
			tls.RequireSecureTransport.Store(TiDBOptOn(val))
			return nil
		}, Validation: func(vars *SessionVars, normalizedValue string, originalValue string, scope ScopeFlag) (string, error) {
			if vars.StmtCtx.StmtType == "Set" && TiDBOptOn(normalizedValue) {
				// Refuse to set RequireSecureTransport to ON if the connection
				// issuing the change is not secure. This helps reduce the chance of users being locked out.
				if vars.TLSConnectionState == nil {
					return "", errors.New("require_secure_transport can only be set to ON if the connection issuing the change is secure")
				}
			}
			return normalizedValue, nil
		},
	},
	{Scope: ScopeGlobal, Name: TiDBStatsLoadPseudoTimeout, Value: BoolToOnOff(DefTiDBStatsLoadPseudoTimeout), Type: TypeBool,
		GetGlobal: func(s *SessionVars) (string, error) {
			return BoolToOnOff(s.DomVars.StatsLoadPseudoTimeout.Load()), nil
		},
		SetGlobal: func(s *SessionVars, val string) error {
			s.DomVars.StatsLoadPseudoTimeout.Store(TiDBOptOn(val))
			return nil
		},
	},
	{Scope: ScopeGlobal, Name: TiDBEnableBatchDML, Value: BoolToOnOff(DefTiDBEnableBatchDML), Type: TypeBool, SetGlobal: func(s *SessionVars, val string) error {
		s.DomVars.EnableBatchDML.Store(TiDBOptOn(val))
		return nil
	}, GetGlobal: func(s *SessionVars) (string, error) {
		return BoolToOnOff(s.DomVars.EnableBatchDML.Load()), nil
	}},
	{Scope: ScopeGlobal, Name: TiDBStatsCacheMemQuota, Value: strconv.Itoa(DefTiDBStatsCacheMemQuota),
		MinValue: 0, MaxValue: MaxTiDBStatsCacheMemQuota, Type: TypeInt,
		GetGlobal: func(vars *SessionVars) (string, error) {
			return strconv.FormatInt(vars.DomVars.StatsCacheMemQuota.Load(), 10), nil
		}, SetGlobal: func(vars *SessionVars, s string) error {
			v := TidbOptInt64(s, DefTiDBStatsCacheMemQuota)
			oldv := vars.DomVars.StatsCacheMemQuota.Load()
			if v != oldv {
				vars.DomVars.StatsCacheMemQuota.Store(v)
				SetStatsCacheCapacity.Load().(func(int64))(v)
			}
			return nil
		},
	},
	{Scope: ScopeGlobal, Name: TiDBQueryLogMaxLen, Value: strconv.Itoa(DefTiDBQueryLogMaxLen), Type: TypeInt, MinValue: 0, MaxValue: 1073741824, SetGlobal: func(s *SessionVars, val string) error {
		s.DomVars.QueryLogMaxLen.Store(int32(TidbOptInt64(val, DefTiDBQueryLogMaxLen)))
		return nil
	}, GetGlobal: func(s *SessionVars) (string, error) {
		return fmt.Sprint(s.DomVars.QueryLogMaxLen.Load()), nil
	}},
	{Scope: ScopeGlobal, Name: TiDBCommitterConcurrency, Value: strconv.Itoa(DefTiDBCommitterConcurrency), Type: TypeInt, MinValue: 1, MaxValue: 10000, SetGlobal: func(s *SessionVars, val string) error {
		tikvutil.CommitterConcurrency.Store(int32(TidbOptInt64(val, DefTiDBCommitterConcurrency)))
		cfg := config.GetGlobalConfig().GetTiKVConfig()
		tikvcfg.StoreGlobalConfig(cfg)
		return nil
	}, GetGlobal: func(s *SessionVars) (string, error) {
		return fmt.Sprint(tikvutil.CommitterConcurrency.Load()), nil
	}},
	{Scope: ScopeGlobal, Name: TiDBMemQuotaAnalyze, Value: strconv.Itoa(DefTiDBMemQuotaAnalyze), Type: TypeInt, MinValue: -1, MaxValue: math.MaxInt64,
		GetGlobal: func(s *SessionVars) (string, error) {
			return strconv.FormatInt(GetMemQuotaAnalyze(), 10), nil
		},
		SetGlobal: func(s *SessionVars, val string) error {
			SetMemQuotaAnalyze(TidbOptInt64(val, DefTiDBMemQuotaAnalyze))
			return nil
		},
	},
<<<<<<< HEAD
	{Scope: ScopeGlobal, Name: TiDBEnablePrepPlanCache, Value: BoolToOnOff(DefTiDBEnablePrepPlanCache), Type: TypeBool, SetGlobal: func(s *SessionVars, val string) error {
		s.DomVars.EnablePreparedPlanCache.Store(TiDBOptOn(val))
		return nil
	}, GetGlobal: func(s *SessionVars) (string, error) {
		return BoolToOnOff(s.DomVars.EnablePreparedPlanCache.Load()), nil
=======
	{Scope: ScopeGlobal | ScopeSession, Name: TiDBEnablePrepPlanCache, Value: BoolToOnOff(DefTiDBEnablePrepPlanCache), Type: TypeBool, SetSession: func(s *SessionVars, val string) error {
		s.EnablePreparedPlanCache = TiDBOptOn(val)
		return nil
>>>>>>> d6d0ce7b
	}},
	{Scope: ScopeGlobal, Name: TiDBPrepPlanCacheSize, Value: strconv.FormatUint(uint64(DefTiDBPrepPlanCacheSize), 10), Type: TypeUnsigned, MinValue: 1, MaxValue: 100000, SetGlobal: func(s *SessionVars, val string) error {
		uVal, err := strconv.ParseUint(val, 10, 64)
		if err == nil {
			s.DomVars.PreparedPlanCacheSize.Store(uVal)
		}
		return err
	}, GetGlobal: func(s *SessionVars) (string, error) {
		return strconv.FormatUint(s.DomVars.PreparedPlanCacheSize.Load(), 10), nil
	}},
	{Scope: ScopeGlobal, Name: TiDBPrepPlanCacheMemoryGuardRatio, Value: strconv.FormatFloat(DefTiDBPrepPlanCacheMemoryGuardRatio, 'f', -1, 64), Type: TypeFloat, MinValue: 0.0, MaxValue: 1.0, SetGlobal: func(s *SessionVars, val string) error {
		f, err := strconv.ParseFloat(val, 64)
		if err == nil {
			s.DomVars.PreparedPlanCacheMemoryGuardRatio.Store(f)
		}
		return err
	}, GetGlobal: func(s *SessionVars) (string, error) {
		return strconv.FormatFloat(s.DomVars.PreparedPlanCacheMemoryGuardRatio.Load(), 'f', -1, 64), nil
	}},
	{Scope: ScopeGlobal, Name: TiDBMemOOMAction, Value: DefTiDBMemOOMAction, PossibleValues: []string{"CANCEL", "LOG"}, Type: TypeEnum,
		GetGlobal: func(s *SessionVars) (string, error) {
			return s.DomVars.OOMAction.Load(), nil
		},
		SetGlobal: func(s *SessionVars, val string) error {
			s.DomVars.OOMAction.Store(val)
			return nil
		}},
	{Scope: ScopeGlobal, Name: TiDBMaxAutoAnalyzeTime, Value: strconv.Itoa(DefTiDBMaxAutoAnalyzeTime), Type: TypeInt, MinValue: 0, MaxValue: math.MaxInt32,
		GetGlobal: func(s *SessionVars) (string, error) {
			return strconv.FormatInt(s.DomVars.MaxAutoAnalyzeTime.Load(), 10), nil
		},
		SetGlobal: func(s *SessionVars, val string) error {
			num, err := strconv.ParseInt(val, 10, 64)
			if err == nil {
				s.DomVars.MaxAutoAnalyzeTime.Store(num)
			}
			return err
		},
	},
	{Scope: ScopeGlobal, Name: TiDBEnableConcurrentDDL, Value: BoolToOnOff(DefTiDBEnableConcurrentDDL), Type: TypeBool, SetGlobal: func(s *SessionVars, val string) error {
		if s.DomVars.EnableConcurrentDDL.Load() != TiDBOptOn(val) {
			err := SwitchConcurrentDDL(TiDBOptOn(val))
			if err != nil {
				return err
			}
			s.DomVars.EnableConcurrentDDL.Store(TiDBOptOn(val))
		}
		return nil
	}, GetGlobal: func(s *SessionVars) (string, error) {
		return BoolToOnOff(s.DomVars.EnableConcurrentDDL.Load()), nil
	}},
<<<<<<< HEAD
	{Scope: ScopeGlobal, Name: TiDBEnableNoopVariables, Value: BoolToOnOff(DefTiDBEnableNoopVariables), Type: TypeEnum, PossibleValues: []string{Off, On, Warn}, SetGlobal: func(s *SessionVars, val string) error {
		s.DomVars.EnableNoopVariables.Store(TiDBOptOn(val))
=======
	{Scope: ScopeGlobal, Name: TiDBEnableNoopVariables, Value: BoolToOnOff(DefTiDBEnableNoopVariables), Type: TypeEnum, PossibleValues: []string{Off, On}, SetGlobal: func(s *SessionVars, val string) error {
		EnableNoopVariables.Store(TiDBOptOn(val))
>>>>>>> d6d0ce7b
		return nil
	}, GetGlobal: func(s *SessionVars) (string, error) {
		return BoolToOnOff(s.DomVars.EnableNoopVariables.Load()), nil
	}},
	{Scope: ScopeGlobal, Name: TiDBAuthSigningCert, Value: "", Type: TypeStr, SetGlobal: func(s *SessionVars, val string) error {
		sessionstates.SetCertPath(val)
		return nil
	}},
	{Scope: ScopeGlobal, Name: TiDBAuthSigningKey, Value: "", Type: TypeStr, SetGlobal: func(s *SessionVars, val string) error {
		sessionstates.SetKeyPath(val)
		return nil
	}},
	{Scope: ScopeGlobal, Name: TiDBEnableGCAwareMemoryTrack, Value: BoolToOnOff(DefEnableTiDBGCAwareMemoryTrack), Type: TypeBool, SetGlobal: func(s *SessionVars, val string) error {
		memory.EnableGCAwareMemoryTrack.Store(TiDBOptOn(val))
		return nil
	}, GetGlobal: func(s *SessionVars) (string, error) {
		return BoolToOnOff(memory.EnableGCAwareMemoryTrack.Load()), nil
	}},
	{Scope: ScopeGlobal, Name: TiDBEnableTmpStorageOnOOM, Value: BoolToOnOff(DefTiDBEnableTmpStorageOnOOM), Type: TypeBool, SetGlobal: func(s *SessionVars, val string) error {
		s.DomVars.EnableTmpStorageOnOOM.Store(TiDBOptOn(val))
		return nil
	}, GetGlobal: func(s *SessionVars) (string, error) {
		return BoolToOnOff(s.DomVars.EnableTmpStorageOnOOM.Load()), nil
	}},

	/* The system variables below have GLOBAL and SESSION scope  */
	{Scope: ScopeGlobal | ScopeSession, Name: TiDBRowFormatVersion, Value: strconv.Itoa(DefTiDBRowFormatV1), Type: TypeUnsigned, MinValue: 1, MaxValue: 2, SetGlobal: func(s *SessionVars, val string) error {
		s.DomVars.SetDDLReorgRowFormat(TidbOptInt64(val, DefTiDBRowFormatV2))
		return nil
	}, SetSession: func(s *SessionVars, val string) error {
		formatVersion := TidbOptInt64(val, DefTiDBRowFormatV1)
		if formatVersion == DefTiDBRowFormatV1 {
			s.RowEncoder.Enable = false
		} else if formatVersion == DefTiDBRowFormatV2 {
			s.RowEncoder.Enable = true
		}
		return nil
	}},
	{Scope: ScopeGlobal | ScopeSession, Name: SQLSelectLimit, Value: "18446744073709551615", Type: TypeUnsigned, MinValue: 0, MaxValue: math.MaxUint64, SetSession: func(s *SessionVars, val string) error {
		result, err := strconv.ParseUint(val, 10, 64)
		if err != nil {
			return errors.Trace(err)
		}
		s.SelectLimit = result
		return nil
	}},
	{Scope: ScopeGlobal | ScopeSession, Name: DefaultWeekFormat, Value: "0", Type: TypeUnsigned, MinValue: 0, MaxValue: 7},
	{Scope: ScopeGlobal | ScopeSession, Name: SQLModeVar, Value: mysql.DefaultSQLMode, IsHintUpdatable: true, Validation: func(vars *SessionVars, normalizedValue string, originalValue string, scope ScopeFlag) (string, error) {
		// Ensure the SQL mode parses
		normalizedValue = mysql.FormatSQLModeStr(normalizedValue)
		if _, err := mysql.GetSQLMode(normalizedValue); err != nil {
			return originalValue, err
		}
		return normalizedValue, nil
	}, SetSession: func(s *SessionVars, val string) error {
		val = mysql.FormatSQLModeStr(val)
		// Modes is a list of different modes separated by commas.
		sqlMode, err := mysql.GetSQLMode(val)
		if err != nil {
			return errors.Trace(err)
		}
		s.StrictSQLMode = sqlMode.HasStrictMode()
		s.SQLMode = sqlMode
		s.SetStatusFlag(mysql.ServerStatusNoBackslashEscaped, sqlMode.HasNoBackslashEscapesMode())
		return nil
	}},
	{Scope: ScopeGlobal | ScopeSession, Name: MaxExecutionTime, Value: "0", Type: TypeUnsigned, MinValue: 0, MaxValue: math.MaxInt32, IsHintUpdatable: true, SetSession: func(s *SessionVars, val string) error {
		timeoutMS := tidbOptPositiveInt32(val, 0)
		s.MaxExecutionTime = uint64(timeoutMS)
		return nil
	}},
	{Scope: ScopeGlobal | ScopeSession, Name: CollationServer, Value: mysql.DefaultCollationName, Validation: func(vars *SessionVars, normalizedValue string, originalValue string, scope ScopeFlag) (string, error) {
		return checkCollation(vars, normalizedValue, originalValue, scope)
	}, SetSession: func(s *SessionVars, val string) error {
		if coll, err := collate.GetCollationByName(val); err == nil {
			s.systems[CharacterSetServer] = coll.CharsetName
		}
		return nil
	}},
	{Scope: ScopeGlobal | ScopeSession, Name: SQLLogBin, Value: On, Type: TypeBool},
	{Scope: ScopeGlobal | ScopeSession, Name: TimeZone, Value: "SYSTEM", IsHintUpdatable: true, Validation: func(vars *SessionVars, normalizedValue string, originalValue string, scope ScopeFlag) (string, error) {
		if strings.EqualFold(normalizedValue, "SYSTEM") {
			return "SYSTEM", nil
		}
		_, err := parseTimeZone(normalizedValue)
		return normalizedValue, err
	}, SetSession: func(s *SessionVars, val string) error {
		tz, err := parseTimeZone(val)
		if err != nil {
			return err
		}
		s.TimeZone = tz
		return nil
	}},
	{Scope: ScopeGlobal | ScopeSession, Name: ForeignKeyChecks, Value: Off, Type: TypeBool, Validation: func(vars *SessionVars, normalizedValue string, originalValue string, scope ScopeFlag) (string, error) {
		if TiDBOptOn(normalizedValue) {
			// TiDB does not yet support foreign keys.
			// Return the original value in the warning, so that users are not confused.
			vars.StmtCtx.AppendWarning(ErrUnsupportedValueForVar.GenWithStackByArgs(ForeignKeyChecks, originalValue))
			return Off, nil
		} else if !TiDBOptOn(normalizedValue) {
			return Off, nil
		}
		return normalizedValue, ErrWrongValueForVar.GenWithStackByArgs(ForeignKeyChecks, originalValue)
	}},
	{Scope: ScopeGlobal | ScopeSession, Name: CollationDatabase, Value: mysql.DefaultCollationName, skipInit: true, Validation: func(vars *SessionVars, normalizedValue string, originalValue string, scope ScopeFlag) (string, error) {
		return checkCollation(vars, normalizedValue, originalValue, scope)
	}, SetSession: func(s *SessionVars, val string) error {
		if coll, err := collate.GetCollationByName(val); err == nil {
			s.systems[CharsetDatabase] = coll.CharsetName
		}
		return nil
	}},
	{Scope: ScopeGlobal | ScopeSession, Name: AutoIncrementIncrement, Value: strconv.FormatInt(DefAutoIncrementIncrement, 10), Type: TypeUnsigned, MinValue: 1, MaxValue: math.MaxUint16, SetSession: func(s *SessionVars, val string) error {
		// AutoIncrementIncrement is valid in [1, 65535].
		s.AutoIncrementIncrement = tidbOptPositiveInt32(val, DefAutoIncrementIncrement)
		return nil
	}},
	{Scope: ScopeGlobal | ScopeSession, Name: AutoIncrementOffset, Value: strconv.FormatInt(DefAutoIncrementOffset, 10), Type: TypeUnsigned, MinValue: 1, MaxValue: math.MaxUint16, SetSession: func(s *SessionVars, val string) error {
		// AutoIncrementOffset is valid in [1, 65535].
		s.AutoIncrementOffset = tidbOptPositiveInt32(val, DefAutoIncrementOffset)
		return nil
	}},
	{Scope: ScopeGlobal | ScopeSession, Name: CharacterSetClient, Value: mysql.DefaultCharset, Validation: func(vars *SessionVars, normalizedValue string, originalValue string, scope ScopeFlag) (string, error) {
		return checkCharacterSet(normalizedValue, CharacterSetClient)
	}},
	{Scope: ScopeGlobal | ScopeSession, Name: CharacterSetResults, Value: mysql.DefaultCharset, Validation: func(vars *SessionVars, normalizedValue string, originalValue string, scope ScopeFlag) (string, error) {
		if normalizedValue == "" {
			return normalizedValue, nil
		}
		return checkCharacterSet(normalizedValue, "")
	}},
	{Scope: ScopeGlobal | ScopeSession, Name: TxnIsolation, Value: "REPEATABLE-READ", Type: TypeEnum, Aliases: []string{TransactionIsolation}, PossibleValues: []string{"READ-UNCOMMITTED", "READ-COMMITTED", "REPEATABLE-READ", "SERIALIZABLE"}, Validation: func(vars *SessionVars, normalizedValue string, originalValue string, scope ScopeFlag) (string, error) {
		// MySQL appends a warning here for tx_isolation is deprecated
		// TiDB doesn't currently, but may in future. It is still commonly used by applications
		// So it might be noisy to do so.
		return checkIsolationLevel(vars, normalizedValue, originalValue, scope)
	}},
	{Scope: ScopeGlobal | ScopeSession, Name: TransactionIsolation, Value: "REPEATABLE-READ", Type: TypeEnum, Aliases: []string{TxnIsolation}, PossibleValues: []string{"READ-UNCOMMITTED", "READ-COMMITTED", "REPEATABLE-READ", "SERIALIZABLE"}, Validation: func(vars *SessionVars, normalizedValue string, originalValue string, scope ScopeFlag) (string, error) {
		return checkIsolationLevel(vars, normalizedValue, originalValue, scope)
	}},
	{Scope: ScopeGlobal | ScopeSession, Name: CollationConnection, Value: mysql.DefaultCollationName, skipInit: true, Validation: func(vars *SessionVars, normalizedValue string, originalValue string, scope ScopeFlag) (string, error) {
		return checkCollation(vars, normalizedValue, originalValue, scope)
	}, SetSession: func(s *SessionVars, val string) error {
		if coll, err := collate.GetCollationByName(val); err == nil {
			s.systems[CharacterSetConnection] = coll.CharsetName
		}
		return nil
	}},
	{Scope: ScopeGlobal | ScopeSession, Name: AutoCommit, Value: On, Type: TypeBool, SetSession: func(s *SessionVars, val string) error {
		isAutocommit := TiDBOptOn(val)
		// Implicitly commit the possible ongoing transaction if mode is changed from off to on.
		if !s.IsAutocommit() && isAutocommit {
			s.SetInTxn(false)
		}
		s.SetStatusFlag(mysql.ServerStatusAutocommit, isAutocommit)
		return nil
	}},
	{Scope: ScopeGlobal | ScopeSession, Name: CharsetDatabase, Value: mysql.DefaultCharset, skipInit: true, Validation: func(vars *SessionVars, normalizedValue string, originalValue string, scope ScopeFlag) (string, error) {
		return checkCharacterSet(normalizedValue, CharsetDatabase)
	}, SetSession: func(s *SessionVars, val string) error {
		if cs, err := charset.GetCharsetInfo(val); err == nil {
			s.systems[CollationDatabase] = cs.DefaultCollation
		}
		return nil
	}},
	{Scope: ScopeGlobal | ScopeSession, Name: WaitTimeout, Value: strconv.FormatInt(DefWaitTimeout, 10), Type: TypeUnsigned, MinValue: 0, MaxValue: secondsPerYear},
	{Scope: ScopeGlobal | ScopeSession, Name: InteractiveTimeout, Value: "28800", Type: TypeUnsigned, MinValue: 1, MaxValue: secondsPerYear},
	{Scope: ScopeGlobal | ScopeSession, Name: InnodbLockWaitTimeout, Value: strconv.FormatInt(DefInnodbLockWaitTimeout, 10), Type: TypeUnsigned, MinValue: 1, MaxValue: 3600, SetSession: func(s *SessionVars, val string) error {
		lockWaitSec := TidbOptInt64(val, DefInnodbLockWaitTimeout)
		s.LockWaitTimeout = lockWaitSec * 1000
		return nil
	}},
	{Scope: ScopeGlobal | ScopeSession, Name: GroupConcatMaxLen, Value: "1024", IsHintUpdatable: true, Type: TypeUnsigned, MinValue: 4, MaxValue: math.MaxUint64, Validation: func(vars *SessionVars, normalizedValue string, originalValue string, scope ScopeFlag) (string, error) {
		// https://dev.mysql.com/doc/refman/8.0/en/server-system-variables.html#sysvar_group_concat_max_len
		// Minimum Value 4
		// Maximum Value (64-bit platforms) 18446744073709551615
		// Maximum Value (32-bit platforms) 4294967295
		if mathutil.IntBits == 32 {
			if val, err := strconv.ParseUint(normalizedValue, 10, 64); err == nil {
				if val > uint64(math.MaxUint32) {
					vars.StmtCtx.AppendWarning(ErrTruncatedWrongValue.GenWithStackByArgs(GroupConcatMaxLen, originalValue))
					return strconv.FormatInt(int64(math.MaxUint32), 10), nil
				}
			}
		}
		return normalizedValue, nil
	}},
	{Scope: ScopeGlobal | ScopeSession, Name: CharacterSetConnection, Value: mysql.DefaultCharset, skipInit: true, Validation: func(vars *SessionVars, normalizedValue string, originalValue string, scope ScopeFlag) (string, error) {
		return checkCharacterSet(normalizedValue, CharacterSetConnection)
	}, SetSession: func(s *SessionVars, val string) error {
		if cs, err := charset.GetCharsetInfo(val); err == nil {
			s.systems[CollationConnection] = cs.DefaultCollation
		}
		return nil
	}},
	{Scope: ScopeGlobal | ScopeSession, Name: CharacterSetServer, Value: mysql.DefaultCharset, skipInit: true, Validation: func(vars *SessionVars, normalizedValue string, originalValue string, scope ScopeFlag) (string, error) {
		return checkCharacterSet(normalizedValue, CharacterSetServer)
	}, SetSession: func(s *SessionVars, val string) error {
		if cs, err := charset.GetCharsetInfo(val); err == nil {
			s.systems[CollationServer] = cs.DefaultCollation
		}
		return nil
	}},
	{Scope: ScopeGlobal | ScopeSession, Name: MaxAllowedPacket, Value: strconv.FormatUint(DefMaxAllowedPacket, 10), Type: TypeUnsigned, MinValue: 1024, MaxValue: DefMaxOfMaxAllowedPacket,
		Validation: func(vars *SessionVars, normalizedValue string, originalValue string, scope ScopeFlag) (string, error) {
			if vars.StmtCtx.StmtType == "Set" && scope == ScopeSession {
				err := ErrReadOnly.GenWithStackByArgs("SESSION", MaxAllowedPacket, "GLOBAL")
				return normalizedValue, err
			}
			// Truncate the value of max_allowed_packet to be a multiple of 1024,
			// nonmultiples are rounded down to the nearest multiple.
			u, err := strconv.ParseUint(normalizedValue, 10, 64)
			if err != nil {
				return normalizedValue, err
			}
			remainder := u % 1024
			if remainder != 0 {
				vars.StmtCtx.AppendWarning(ErrTruncatedWrongValue.GenWithStackByArgs(MaxAllowedPacket, normalizedValue))
				u -= remainder
			}
			return strconv.FormatUint(u, 10), nil
		},
		GetSession: func(s *SessionVars) (string, error) {
			return strconv.FormatUint(s.MaxAllowedPacket, 10), nil
		},
		SetSession: func(s *SessionVars, val string) error {
			var err error
			if s.MaxAllowedPacket, err = strconv.ParseUint(val, 10, 64); err != nil {
				return err
			}
			return nil
		},
	},
	{Scope: ScopeGlobal | ScopeSession, Name: WindowingUseHighPrecision, Value: On, Type: TypeBool, IsHintUpdatable: true, SetSession: func(s *SessionVars, val string) error {
		s.WindowingUseHighPrecision = TiDBOptOn(val)
		return nil
	}},
	{Scope: ScopeGlobal | ScopeSession, Name: BlockEncryptionMode, Value: "aes-128-ecb", Type: TypeEnum, PossibleValues: []string{"aes-128-ecb", "aes-192-ecb", "aes-256-ecb", "aes-128-cbc", "aes-192-cbc", "aes-256-cbc", "aes-128-ofb", "aes-192-ofb", "aes-256-ofb", "aes-128-cfb", "aes-192-cfb", "aes-256-cfb"}},
	/* TiDB specific variables */
	{Scope: ScopeGlobal | ScopeSession, Name: TiDBAllowMPPExecution, Type: TypeBool, Value: BoolToOnOff(DefTiDBAllowMPPExecution), SetSession: func(s *SessionVars, val string) error {
		s.allowMPPExecution = TiDBOptOn(val)
		return nil
	}},
	{Scope: ScopeGlobal | ScopeSession, Name: TiDBMPPStoreFailTTL, Type: TypeStr, Value: DefTiDBMPPStoreFailTTL, SetSession: func(s *SessionVars, val string) error {
		s.MPPStoreFailTTL = val
		return nil
	}},
	{Scope: ScopeGlobal | ScopeSession, Name: TiDBHashExchangeWithNewCollation, Type: TypeBool, Value: BoolToOnOff(DefTiDBHashExchangeWithNewCollation), SetSession: func(s *SessionVars, val string) error {
		s.HashExchangeWithNewCollation = TiDBOptOn(val)
		return nil
	}},
	{Scope: ScopeGlobal | ScopeSession, Name: TiDBBCJThresholdCount, Value: strconv.Itoa(DefBroadcastJoinThresholdCount), Type: TypeInt, MinValue: 0, MaxValue: math.MaxInt64, SetSession: func(s *SessionVars, val string) error {
		s.BroadcastJoinThresholdCount = TidbOptInt64(val, DefBroadcastJoinThresholdCount)
		return nil
	}},
	{Scope: ScopeGlobal | ScopeSession, Name: TiDBBCJThresholdSize, Value: strconv.Itoa(DefBroadcastJoinThresholdSize), Type: TypeInt, MinValue: 0, MaxValue: math.MaxInt64, SetSession: func(s *SessionVars, val string) error {
		s.BroadcastJoinThresholdSize = TidbOptInt64(val, DefBroadcastJoinThresholdSize)
		return nil
	}},
	{Scope: ScopeGlobal | ScopeSession, Name: TiDBBuildStatsConcurrency, Value: strconv.Itoa(DefBuildStatsConcurrency), Type: TypeInt, MinValue: 1, MaxValue: MaxConfigurableConcurrency},
	{Scope: ScopeGlobal | ScopeSession, Name: TiDBOptCartesianBCJ, Value: strconv.Itoa(DefOptCartesianBCJ), Type: TypeInt, MinValue: 0, MaxValue: 2, SetSession: func(s *SessionVars, val string) error {
		s.AllowCartesianBCJ = TidbOptInt(val, DefOptCartesianBCJ)
		return nil
	}},
	{Scope: ScopeGlobal | ScopeSession, Name: TiDBOptMPPOuterJoinFixedBuildSide, Value: BoolToOnOff(DefOptMPPOuterJoinFixedBuildSide), Type: TypeBool, SetSession: func(s *SessionVars, val string) error {
		s.MPPOuterJoinFixedBuildSide = TiDBOptOn(val)
		return nil
	}},
	{Scope: ScopeGlobal | ScopeSession, Name: TiDBExecutorConcurrency, Value: strconv.Itoa(DefExecutorConcurrency), Type: TypeUnsigned, MinValue: 1, MaxValue: MaxConfigurableConcurrency, SetSession: func(s *SessionVars, val string) error {
		s.ExecutorConcurrency = tidbOptPositiveInt32(val, DefExecutorConcurrency)
		return nil
	}},
	{Scope: ScopeGlobal | ScopeSession, Name: TiDBDistSQLScanConcurrency, Value: strconv.Itoa(DefDistSQLScanConcurrency), Type: TypeUnsigned, MinValue: 1, MaxValue: MaxConfigurableConcurrency, SetSession: func(s *SessionVars, val string) error {
		s.distSQLScanConcurrency = tidbOptPositiveInt32(val, DefDistSQLScanConcurrency)
		return nil
	}},
	{Scope: ScopeGlobal | ScopeSession, Name: TiDBOptInSubqToJoinAndAgg, Value: BoolToOnOff(DefOptInSubqToJoinAndAgg), Type: TypeBool, SetSession: func(s *SessionVars, val string) error {
		s.SetAllowInSubqToJoinAndAgg(TiDBOptOn(val))
		return nil
	}},
	{Scope: ScopeGlobal | ScopeSession, Name: TiDBOptPreferRangeScan, Value: BoolToOnOff(DefOptPreferRangeScan), Type: TypeBool, IsHintUpdatable: true, SetSession: func(s *SessionVars, val string) error {
		s.SetAllowPreferRangeScan(TiDBOptOn(val))
		return nil
	}},
	{Scope: ScopeGlobal | ScopeSession, Name: TiDBOptLimitPushDownThreshold, Value: strconv.Itoa(DefOptLimitPushDownThreshold), Type: TypeUnsigned, MinValue: 0, MaxValue: math.MaxInt32, SetSession: func(s *SessionVars, val string) error {
		s.LimitPushDownThreshold = TidbOptInt64(val, DefOptLimitPushDownThreshold)
		return nil
	}},
	{Scope: ScopeGlobal | ScopeSession, Name: TiDBOptCorrelationThreshold, Value: strconv.FormatFloat(DefOptCorrelationThreshold, 'f', -1, 64), Type: TypeFloat, MinValue: 0, MaxValue: 1, SetSession: func(s *SessionVars, val string) error {
		s.CorrelationThreshold = tidbOptFloat64(val, DefOptCorrelationThreshold)
		return nil
	}},
	{Scope: ScopeGlobal | ScopeSession, Name: TiDBOptEnableCorrelationAdjustment, Value: BoolToOnOff(DefOptEnableCorrelationAdjustment), Type: TypeBool, SetSession: func(s *SessionVars, val string) error {
		s.EnableCorrelationAdjustment = TiDBOptOn(val)
		return nil
	}},
	{Scope: ScopeGlobal | ScopeSession, Name: TiDBOptCorrelationExpFactor, Value: strconv.Itoa(DefOptCorrelationExpFactor), Type: TypeUnsigned, MinValue: 0, MaxValue: math.MaxInt32, SetSession: func(s *SessionVars, val string) error {
		s.CorrelationExpFactor = int(TidbOptInt64(val, DefOptCorrelationExpFactor))
		return nil
	}},
	{Scope: ScopeGlobal | ScopeSession, Name: TiDBOptCPUFactor, Value: strconv.FormatFloat(DefOptCPUFactor, 'f', -1, 64), Type: TypeFloat, MinValue: 0, MaxValue: math.MaxUint64, SetSession: func(s *SessionVars, val string) error {
		s.cpuFactor = tidbOptFloat64(val, DefOptCPUFactor)
		return nil
	}},
	{Scope: ScopeGlobal | ScopeSession, Name: TiDBOptTiFlashConcurrencyFactor, Value: strconv.FormatFloat(DefOptTiFlashConcurrencyFactor, 'f', -1, 64), skipInit: true, Type: TypeFloat, MinValue: 1, MaxValue: math.MaxUint64, SetSession: func(s *SessionVars, val string) error {
		s.CopTiFlashConcurrencyFactor = tidbOptFloat64(val, DefOptTiFlashConcurrencyFactor)
		return nil
	}},
	{Scope: ScopeGlobal | ScopeSession, Name: TiDBOptCopCPUFactor, Value: strconv.FormatFloat(DefOptCopCPUFactor, 'f', -1, 64), Type: TypeFloat, MinValue: 0, MaxValue: math.MaxUint64, SetSession: func(s *SessionVars, val string) error {
		s.copCPUFactor = tidbOptFloat64(val, DefOptCopCPUFactor)
		return nil
	}},
	{Scope: ScopeGlobal | ScopeSession, Name: TiDBOptNetworkFactor, Value: strconv.FormatFloat(DefOptNetworkFactor, 'f', -1, 64), Type: TypeFloat, MinValue: 0, MaxValue: math.MaxUint64, SetSession: func(s *SessionVars, val string) error {
		s.networkFactor = tidbOptFloat64(val, DefOptNetworkFactor)
		return nil
	}},
	{Scope: ScopeGlobal | ScopeSession, Name: TiDBOptScanFactor, Value: strconv.FormatFloat(DefOptScanFactor, 'f', -1, 64), Type: TypeFloat, MinValue: 0, MaxValue: math.MaxUint64, SetSession: func(s *SessionVars, val string) error {
		s.scanFactor = tidbOptFloat64(val, DefOptScanFactor)
		return nil
	}},
	{Scope: ScopeGlobal | ScopeSession, Name: TiDBOptDescScanFactor, Value: strconv.FormatFloat(DefOptDescScanFactor, 'f', -1, 64), Type: TypeFloat, MinValue: 0, MaxValue: math.MaxUint64, SetSession: func(s *SessionVars, val string) error {
		s.descScanFactor = tidbOptFloat64(val, DefOptDescScanFactor)
		return nil
	}},
	{Scope: ScopeGlobal | ScopeSession, Name: TiDBOptSeekFactor, Value: strconv.FormatFloat(DefOptSeekFactor, 'f', -1, 64), skipInit: true, Type: TypeFloat, MinValue: 0, MaxValue: math.MaxUint64, SetSession: func(s *SessionVars, val string) error {
		s.seekFactor = tidbOptFloat64(val, DefOptSeekFactor)
		return nil
	}},
	{Scope: ScopeGlobal | ScopeSession, Name: TiDBOptMemoryFactor, Value: strconv.FormatFloat(DefOptMemoryFactor, 'f', -1, 64), Type: TypeFloat, MinValue: 0, MaxValue: math.MaxUint64, SetSession: func(s *SessionVars, val string) error {
		s.memoryFactor = tidbOptFloat64(val, DefOptMemoryFactor)
		return nil
	}},
	{Scope: ScopeGlobal | ScopeSession, Name: TiDBOptDiskFactor, Value: strconv.FormatFloat(DefOptDiskFactor, 'f', -1, 64), Type: TypeFloat, MinValue: 0, MaxValue: math.MaxUint64, SetSession: func(s *SessionVars, val string) error {
		s.diskFactor = tidbOptFloat64(val, DefOptDiskFactor)
		return nil
	}},
	{Scope: ScopeGlobal | ScopeSession, Name: TiDBOptimizerEnableNewOnlyFullGroupByCheck, Value: BoolToOnOff(DefTiDBOptimizerEnableNewOFGB), Type: TypeBool, SetSession: func(s *SessionVars, val string) error {
		s.OptimizerEnableNewOnlyFullGroupByCheck = TiDBOptOn(val)
		return nil
	}},
	{Scope: ScopeGlobal | ScopeSession, Name: TiDBOptConcurrencyFactor, Value: strconv.FormatFloat(DefOptConcurrencyFactor, 'f', -1, 64), Type: TypeFloat, MinValue: 0, MaxValue: math.MaxUint64, SetSession: func(s *SessionVars, val string) error {
		s.concurrencyFactor = tidbOptFloat64(val, DefOptConcurrencyFactor)
		return nil
	}},
	{Scope: ScopeGlobal | ScopeSession, Name: TiDBOptCPUFactorV2, Value: strconv.FormatFloat(DefOptCPUFactorV2, 'f', -1, 64), Hidden: true, Type: TypeFloat, MinValue: 0, MaxValue: math.MaxUint64, SetSession: func(s *SessionVars, val string) error {
		s.cpuFactorV2 = tidbOptFloat64(val, DefOptCPUFactorV2)
		return nil
	}},
	{Scope: ScopeGlobal | ScopeSession, Name: TiDBOptCopCPUFactorV2, Value: strconv.FormatFloat(DefOptCopCPUFactorV2, 'f', -1, 64), Hidden: true, Type: TypeFloat, MinValue: 0, MaxValue: math.MaxUint64, SetSession: func(s *SessionVars, val string) error {
		s.copCPUFactorV2 = tidbOptFloat64(val, DefOptCopCPUFactorV2)
		return nil
	}},
	{Scope: ScopeGlobal | ScopeSession, Name: TiDBOptTiFlashCPUFactorV2, Value: strconv.FormatFloat(DefOptTiFlashCPUFactorV2, 'f', -1, 64), Hidden: true, Type: TypeFloat, MinValue: 0, MaxValue: math.MaxUint64, SetSession: func(s *SessionVars, val string) error {
		s.tiflashCPUFactorV2 = tidbOptFloat64(val, DefOptTiFlashCPUFactorV2)
		return nil
	}},
	{Scope: ScopeGlobal | ScopeSession, Name: TiDBOptNetworkFactorV2, Value: strconv.FormatFloat(DefOptNetworkFactorV2, 'f', -1, 64), Hidden: true, Type: TypeFloat, MinValue: 0, MaxValue: math.MaxUint64, SetSession: func(s *SessionVars, val string) error {
		s.networkFactorV2 = tidbOptFloat64(val, DefOptNetworkFactorV2)
		return nil
	}},
	{Scope: ScopeGlobal | ScopeSession, Name: TiDBOptScanFactorV2, Value: strconv.FormatFloat(DefOptScanFactorV2, 'f', -1, 64), Hidden: true, Type: TypeFloat, MinValue: 0, MaxValue: math.MaxUint64, SetSession: func(s *SessionVars, val string) error {
		s.scanFactorV2 = tidbOptFloat64(val, DefOptScanFactorV2)
		return nil
	}},
	{Scope: ScopeGlobal | ScopeSession, Name: TiDBOptDescScanFactorV2, Value: strconv.FormatFloat(DefOptDescScanFactorV2, 'f', -1, 64), Hidden: true, Type: TypeFloat, MinValue: 0, MaxValue: math.MaxUint64, SetSession: func(s *SessionVars, val string) error {
		s.descScanFactorV2 = tidbOptFloat64(val, DefOptDescScanFactorV2)
		return nil
	}},
	{Scope: ScopeGlobal | ScopeSession, Name: TiDBOptTiFlashScanFactorV2, Value: strconv.FormatFloat(DefOptTiFlashScanFactorV2, 'f', -1, 64), Hidden: true, Type: TypeFloat, MinValue: 0, MaxValue: math.MaxUint64, SetSession: func(s *SessionVars, val string) error {
		s.tiflashScanFactorV2 = tidbOptFloat64(val, DefOptTiFlashScanFactorV2)
		return nil
	}},
	{Scope: ScopeGlobal | ScopeSession, Name: TiDBOptSeekFactorV2, Value: strconv.FormatFloat(DefOptSeekFactorV2, 'f', -1, 64), Hidden: true, Type: TypeFloat, MinValue: 0, MaxValue: math.MaxUint64, SetSession: func(s *SessionVars, val string) error {
		s.seekFactorV2 = tidbOptFloat64(val, DefOptSeekFactorV2)
		return nil
	}},
	{Scope: ScopeGlobal | ScopeSession, Name: TiDBOptMemoryFactorV2, Value: strconv.FormatFloat(DefOptMemoryFactorV2, 'f', -1, 64), Hidden: true, Type: TypeFloat, MinValue: 0, MaxValue: math.MaxUint64, SetSession: func(s *SessionVars, val string) error {
		s.memoryFactorV2 = tidbOptFloat64(val, DefOptMemoryFactorV2)
		return nil
	}},
	{Scope: ScopeGlobal | ScopeSession, Name: TiDBOptDiskFactorV2, Value: strconv.FormatFloat(DefOptDiskFactorV2, 'f', -1, 64), Hidden: true, Type: TypeFloat, MinValue: 0, MaxValue: math.MaxUint64, SetSession: func(s *SessionVars, val string) error {
		s.diskFactorV2 = tidbOptFloat64(val, DefOptDiskFactorV2)
		return nil
	}},
	{Scope: ScopeGlobal | ScopeSession, Name: TiDBOptConcurrencyFactorV2, Value: strconv.FormatFloat(DefOptConcurrencyFactorV2, 'f', -1, 64), Hidden: true, Type: TypeFloat, MinValue: 0, MaxValue: math.MaxUint64, SetSession: func(s *SessionVars, val string) error {
		s.concurrencyFactorV2 = tidbOptFloat64(val, DefOptConcurrencyFactorV2)
		return nil
	}},
	{Scope: ScopeGlobal | ScopeSession, Name: TiDBIndexJoinBatchSize, Value: strconv.Itoa(DefIndexJoinBatchSize), Type: TypeUnsigned, MinValue: 1, MaxValue: math.MaxInt32, SetSession: func(s *SessionVars, val string) error {
		s.IndexJoinBatchSize = tidbOptPositiveInt32(val, DefIndexJoinBatchSize)
		return nil
	}},
	{Scope: ScopeGlobal | ScopeSession, Name: TiDBIndexLookupSize, Value: strconv.Itoa(DefIndexLookupSize), Type: TypeUnsigned, MinValue: 1, MaxValue: math.MaxInt32, SetSession: func(s *SessionVars, val string) error {
		s.IndexLookupSize = tidbOptPositiveInt32(val, DefIndexLookupSize)
		return nil
	}},
	{Scope: ScopeGlobal | ScopeSession, Name: TiDBIndexLookupConcurrency, Value: strconv.Itoa(DefIndexLookupConcurrency), Type: TypeInt, MinValue: 1, MaxValue: MaxConfigurableConcurrency, AllowAutoValue: true, SetSession: func(s *SessionVars, val string) error {
		s.indexLookupConcurrency = tidbOptPositiveInt32(val, ConcurrencyUnset)
		return nil
	}, Validation: func(vars *SessionVars, normalizedValue string, originalValue string, scope ScopeFlag) (string, error) {
		appendDeprecationWarning(vars, TiDBIndexLookupConcurrency, TiDBExecutorConcurrency)
		return normalizedValue, nil
	}},
	{Scope: ScopeGlobal | ScopeSession, Name: TiDBIndexLookupJoinConcurrency, Value: strconv.Itoa(DefIndexLookupJoinConcurrency), Type: TypeInt, MinValue: 1, MaxValue: MaxConfigurableConcurrency, AllowAutoValue: true, SetSession: func(s *SessionVars, val string) error {
		s.indexLookupJoinConcurrency = tidbOptPositiveInt32(val, ConcurrencyUnset)
		return nil
	}, Validation: func(vars *SessionVars, normalizedValue string, originalValue string, scope ScopeFlag) (string, error) {
		appendDeprecationWarning(vars, TiDBIndexLookupJoinConcurrency, TiDBExecutorConcurrency)
		return normalizedValue, nil
	}},
	{Scope: ScopeGlobal | ScopeSession, Name: TiDBIndexSerialScanConcurrency, Value: strconv.Itoa(DefIndexSerialScanConcurrency), Type: TypeUnsigned, MinValue: 1, MaxValue: MaxConfigurableConcurrency, SetSession: func(s *SessionVars, val string) error {
		s.indexSerialScanConcurrency = tidbOptPositiveInt32(val, DefIndexSerialScanConcurrency)
		return nil
	}},
	{Scope: ScopeGlobal | ScopeSession, Name: TiDBSkipUTF8Check, Value: BoolToOnOff(DefSkipUTF8Check), Type: TypeBool, SetSession: func(s *SessionVars, val string) error {
		s.SkipUTF8Check = TiDBOptOn(val)
		return nil
	}},
	{Scope: ScopeGlobal | ScopeSession, Name: TiDBSkipASCIICheck, Value: BoolToOnOff(DefSkipASCIICheck), Type: TypeBool, SetSession: func(s *SessionVars, val string) error {
		s.SkipASCIICheck = TiDBOptOn(val)
		return nil
	}},
	{Scope: ScopeGlobal | ScopeSession, Name: TiDBDMLBatchSize, Value: strconv.Itoa(DefDMLBatchSize), Type: TypeUnsigned, MinValue: 0, MaxValue: math.MaxInt32, SetSession: func(s *SessionVars, val string) error {
		s.DMLBatchSize = int(TidbOptInt64(val, DefDMLBatchSize))
		return nil
	}},
	{Scope: ScopeGlobal | ScopeSession, Name: TiDBMaxChunkSize, Value: strconv.Itoa(DefMaxChunkSize), Type: TypeUnsigned, MinValue: maxChunkSizeLowerBound, MaxValue: math.MaxInt32, SetSession: func(s *SessionVars, val string) error {
		s.MaxChunkSize = tidbOptPositiveInt32(val, DefMaxChunkSize)
		return nil
	}},
	{Scope: ScopeGlobal | ScopeSession, Name: TiDBAllowBatchCop, Value: strconv.Itoa(DefTiDBAllowBatchCop), Type: TypeInt, MinValue: 0, MaxValue: 2, SetSession: func(s *SessionVars, val string) error {
		s.AllowBatchCop = int(TidbOptInt64(val, DefTiDBAllowBatchCop))
		return nil
	}},
	{Scope: ScopeGlobal | ScopeSession, Name: TiDBInitChunkSize, Value: strconv.Itoa(DefInitChunkSize), Type: TypeUnsigned, MinValue: 1, MaxValue: initChunkSizeUpperBound, SetSession: func(s *SessionVars, val string) error {
		s.InitChunkSize = tidbOptPositiveInt32(val, DefInitChunkSize)
		return nil
	}},
	{Scope: ScopeGlobal | ScopeSession, Name: TiDBEnableCascadesPlanner, Value: Off, Type: TypeBool, SetSession: func(s *SessionVars, val string) error {
		s.SetEnableCascadesPlanner(TiDBOptOn(val))
		return nil
	}},
	{Scope: ScopeGlobal | ScopeSession, Name: TiDBEnableIndexMerge, Value: BoolToOnOff(DefTiDBEnableIndexMerge), Type: TypeBool, SetSession: func(s *SessionVars, val string) error {
		s.SetEnableIndexMerge(TiDBOptOn(val))
		return nil
	}},
	{Scope: ScopeGlobal | ScopeSession, Name: TiDBEnableTablePartition, Value: On, Type: TypeEnum, PossibleValues: []string{Off, On, "AUTO"}, SetSession: func(s *SessionVars, val string) error {
		s.EnableTablePartition = val
		return nil
	}},
	{Scope: ScopeGlobal | ScopeSession, Name: TiDBEnableListTablePartition, Value: On, Type: TypeBool, SetSession: func(s *SessionVars, val string) error {
		s.EnableListTablePartition = TiDBOptOn(val)
		return nil
	}},
	{Scope: ScopeGlobal | ScopeSession, Name: TiDBHashJoinConcurrency, Value: strconv.Itoa(DefTiDBHashJoinConcurrency), Type: TypeInt, MinValue: 1, MaxValue: MaxConfigurableConcurrency, AllowAutoValue: true, SetSession: func(s *SessionVars, val string) error {
		s.hashJoinConcurrency = tidbOptPositiveInt32(val, ConcurrencyUnset)
		return nil
	}, Validation: func(vars *SessionVars, normalizedValue string, originalValue string, scope ScopeFlag) (string, error) {
		appendDeprecationWarning(vars, TiDBHashJoinConcurrency, TiDBExecutorConcurrency)
		return normalizedValue, nil
	}},
	{Scope: ScopeGlobal | ScopeSession, Name: TiDBProjectionConcurrency, Value: strconv.Itoa(DefTiDBProjectionConcurrency), Type: TypeInt, MinValue: -1, MaxValue: MaxConfigurableConcurrency, SetSession: func(s *SessionVars, val string) error {
		s.projectionConcurrency = tidbOptPositiveInt32(val, ConcurrencyUnset)
		return nil
	}, Validation: func(vars *SessionVars, normalizedValue string, originalValue string, scope ScopeFlag) (string, error) {
		appendDeprecationWarning(vars, TiDBProjectionConcurrency, TiDBExecutorConcurrency)
		return normalizedValue, nil
	}},
	{Scope: ScopeGlobal | ScopeSession, Name: TiDBHashAggPartialConcurrency, Value: strconv.Itoa(DefTiDBHashAggPartialConcurrency), Type: TypeInt, MinValue: 1, MaxValue: MaxConfigurableConcurrency, AllowAutoValue: true, SetSession: func(s *SessionVars, val string) error {
		s.hashAggPartialConcurrency = tidbOptPositiveInt32(val, ConcurrencyUnset)
		return nil
	}, Validation: func(vars *SessionVars, normalizedValue string, originalValue string, scope ScopeFlag) (string, error) {
		appendDeprecationWarning(vars, TiDBHashAggPartialConcurrency, TiDBExecutorConcurrency)
		return normalizedValue, nil
	}},
	{Scope: ScopeGlobal | ScopeSession, Name: TiDBHashAggFinalConcurrency, Value: strconv.Itoa(DefTiDBHashAggFinalConcurrency), Type: TypeInt, MinValue: 1, MaxValue: MaxConfigurableConcurrency, AllowAutoValue: true, SetSession: func(s *SessionVars, val string) error {
		s.hashAggFinalConcurrency = tidbOptPositiveInt32(val, ConcurrencyUnset)
		return nil
	}, Validation: func(vars *SessionVars, normalizedValue string, originalValue string, scope ScopeFlag) (string, error) {
		appendDeprecationWarning(vars, TiDBHashAggFinalConcurrency, TiDBExecutorConcurrency)
		return normalizedValue, nil
	}},
	{Scope: ScopeGlobal | ScopeSession, Name: TiDBWindowConcurrency, Value: strconv.Itoa(DefTiDBWindowConcurrency), Type: TypeInt, MinValue: 1, MaxValue: MaxConfigurableConcurrency, AllowAutoValue: true, SetSession: func(s *SessionVars, val string) error {
		s.windowConcurrency = tidbOptPositiveInt32(val, ConcurrencyUnset)
		return nil
	}, Validation: func(vars *SessionVars, normalizedValue string, originalValue string, scope ScopeFlag) (string, error) {
		appendDeprecationWarning(vars, TiDBWindowConcurrency, TiDBExecutorConcurrency)
		return normalizedValue, nil
	}},
	{Scope: ScopeGlobal | ScopeSession, Name: TiDBMergeJoinConcurrency, Value: strconv.Itoa(DefTiDBMergeJoinConcurrency), Type: TypeInt, MinValue: 1, MaxValue: MaxConfigurableConcurrency, AllowAutoValue: true, SetSession: func(s *SessionVars, val string) error {
		s.mergeJoinConcurrency = tidbOptPositiveInt32(val, ConcurrencyUnset)
		return nil
	}, Validation: func(vars *SessionVars, normalizedValue string, originalValue string, scope ScopeFlag) (string, error) {
		appendDeprecationWarning(vars, TiDBMergeJoinConcurrency, TiDBExecutorConcurrency)
		return normalizedValue, nil
	}},
	{Scope: ScopeGlobal | ScopeSession, Name: TiDBStreamAggConcurrency, Value: strconv.Itoa(DefTiDBStreamAggConcurrency), Type: TypeInt, MinValue: 1, MaxValue: MaxConfigurableConcurrency, AllowAutoValue: true, SetSession: func(s *SessionVars, val string) error {
		s.streamAggConcurrency = tidbOptPositiveInt32(val, ConcurrencyUnset)
		return nil
	}, Validation: func(vars *SessionVars, normalizedValue string, originalValue string, scope ScopeFlag) (string, error) {
		appendDeprecationWarning(vars, TiDBStreamAggConcurrency, TiDBExecutorConcurrency)
		return normalizedValue, nil
	}},
	{Scope: ScopeGlobal | ScopeSession, Name: TiDBEnableParallelApply, Value: BoolToOnOff(DefTiDBEnableParallelApply), Type: TypeBool, SetSession: func(s *SessionVars, val string) error {
		s.EnableParallelApply = TiDBOptOn(val)
		return nil
	}},
	{Scope: ScopeGlobal | ScopeSession, Name: TiDBMemQuotaApplyCache, Value: strconv.Itoa(DefTiDBMemQuotaApplyCache), Type: TypeUnsigned, MaxValue: math.MaxInt64, SetSession: func(s *SessionVars, val string) error {
		s.MemQuotaApplyCache = TidbOptInt64(val, DefTiDBMemQuotaApplyCache)
		return nil
	}},
	{Scope: ScopeGlobal | ScopeSession, Name: TiDBBackoffLockFast, Value: strconv.Itoa(tikvstore.DefBackoffLockFast), Type: TypeUnsigned, MinValue: 1, MaxValue: math.MaxInt32, SetSession: func(s *SessionVars, val string) error {
		s.KVVars.BackoffLockFast = tidbOptPositiveInt32(val, tikvstore.DefBackoffLockFast)
		return nil
	}},
	{Scope: ScopeGlobal | ScopeSession, Name: TiDBBackOffWeight, Value: strconv.Itoa(tikvstore.DefBackOffWeight), Type: TypeUnsigned, MinValue: 0, MaxValue: math.MaxInt32, SetSession: func(s *SessionVars, val string) error {
		s.KVVars.BackOffWeight = tidbOptPositiveInt32(val, tikvstore.DefBackOffWeight)
		return nil
	}},
	{Scope: ScopeGlobal | ScopeSession, Name: TiDBRetryLimit, Value: strconv.Itoa(DefTiDBRetryLimit), Type: TypeInt, MinValue: -1, MaxValue: math.MaxInt64, SetSession: func(s *SessionVars, val string) error {
		s.RetryLimit = TidbOptInt64(val, DefTiDBRetryLimit)
		return nil
	}},
	{Scope: ScopeGlobal | ScopeSession, Name: TiDBDisableTxnAutoRetry, Value: BoolToOnOff(DefTiDBDisableTxnAutoRetry), Type: TypeBool, SetSession: func(s *SessionVars, val string) error {
		s.DisableTxnAutoRetry = TiDBOptOn(val)
		return nil
	}},
	{Scope: ScopeGlobal | ScopeSession, Name: TiDBConstraintCheckInPlace, Value: BoolToOnOff(DefTiDBConstraintCheckInPlace), Type: TypeBool, SetSession: func(s *SessionVars, val string) error {
		s.ConstraintCheckInPlace = TiDBOptOn(val)
		return nil
	}},
	{Scope: ScopeGlobal | ScopeSession, Name: TiDBTxnMode, Value: DefTiDBTxnMode, AllowEmptyAll: true, Type: TypeEnum, PossibleValues: []string{"pessimistic", "optimistic"}, SetSession: func(s *SessionVars, val string) error {
		s.TxnMode = strings.ToUpper(val)
		return nil
	}},
	{Scope: ScopeGlobal | ScopeSession, Name: TiDBEnableWindowFunction, Value: BoolToOnOff(DefEnableWindowFunction), Type: TypeBool, SetSession: func(s *SessionVars, val string) error {
		s.EnableWindowFunction = TiDBOptOn(val)
		return nil
	}},
	{Scope: ScopeGlobal | ScopeSession, Name: TiDBEnablePipelinedWindowFunction, Value: BoolToOnOff(DefEnablePipelinedWindowFunction), Type: TypeBool, SetSession: func(s *SessionVars, val string) error {
		s.EnablePipelinedWindowExec = TiDBOptOn(val)
		return nil
	}},
	{Scope: ScopeGlobal | ScopeSession, Name: TiDBEnableStrictDoubleTypeCheck, Value: BoolToOnOff(DefEnableStrictDoubleTypeCheck), Type: TypeBool, SetSession: func(s *SessionVars, val string) error {
		s.EnableStrictDoubleTypeCheck = TiDBOptOn(val)
		return nil
	}},
	{Scope: ScopeGlobal | ScopeSession, Name: TiDBEnableVectorizedExpression, Value: BoolToOnOff(DefEnableVectorizedExpression), Type: TypeBool, SetSession: func(s *SessionVars, val string) error {
		s.EnableVectorizedExpression = TiDBOptOn(val)
		return nil
	}},
	{Scope: ScopeGlobal | ScopeSession, Name: TiDBEnableFastAnalyze, Value: BoolToOnOff(DefTiDBUseFastAnalyze), Type: TypeBool, SetSession: func(s *SessionVars, val string) error {
		s.EnableFastAnalyze = TiDBOptOn(val)
		return nil
	}},
	{Scope: ScopeGlobal | ScopeSession, Name: TiDBSkipIsolationLevelCheck, Value: BoolToOnOff(DefTiDBSkipIsolationLevelCheck), Type: TypeBool},
	{Scope: ScopeGlobal | ScopeSession, Name: TiDBEnableRateLimitAction, Value: BoolToOnOff(DefTiDBEnableRateLimitAction), Type: TypeBool, SetSession: func(s *SessionVars, val string) error {
		s.EnabledRateLimitAction = TiDBOptOn(val)
		return nil
	}},
	{Scope: ScopeGlobal | ScopeSession, Name: TiDBAllowFallbackToTiKV, Value: "", Validation: func(vars *SessionVars, normalizedValue string, originalValue string, scope ScopeFlag) (string, error) {
		if normalizedValue == "" {
			return "", nil
		}
		engines := strings.Split(normalizedValue, ",")
		var formatVal string
		storeTypes := make(map[kv.StoreType]struct{})
		for i, engine := range engines {
			engine = strings.TrimSpace(engine)
			switch {
			case strings.EqualFold(engine, kv.TiFlash.Name()):
				if _, ok := storeTypes[kv.TiFlash]; !ok {
					if i != 0 {
						formatVal += ","
					}
					formatVal += kv.TiFlash.Name()
					storeTypes[kv.TiFlash] = struct{}{}
				}
			default:
				return normalizedValue, ErrWrongValueForVar.GenWithStackByArgs(TiDBAllowFallbackToTiKV, normalizedValue)
			}
		}
		return formatVal, nil
	}, SetSession: func(s *SessionVars, val string) error {
		s.AllowFallbackToTiKV = make(map[kv.StoreType]struct{})
		for _, engine := range strings.Split(val, ",") {
			if engine == kv.TiFlash.Name() {
				s.AllowFallbackToTiKV[kv.TiFlash] = struct{}{}
			}
		}
		return nil
	}},
	{Scope: ScopeGlobal | ScopeSession, Name: TiDBEnableAutoIncrementInGenerated, Value: BoolToOnOff(DefTiDBEnableAutoIncrementInGenerated), Type: TypeBool, SetSession: func(s *SessionVars, val string) error {
		s.EnableAutoIncrementInGenerated = TiDBOptOn(val)
		return nil
	}},
	{Scope: ScopeGlobal | ScopeSession, Name: TiDBPlacementMode, Value: DefTiDBPlacementMode, Type: TypeEnum, PossibleValues: []string{PlacementModeStrict, PlacementModeIgnore}, SetSession: func(s *SessionVars, val string) error {
		s.PlacementMode = val
		return nil
	}},
	{Scope: ScopeGlobal | ScopeSession, Name: TiDBOptJoinReorderThreshold, Value: strconv.Itoa(DefTiDBOptJoinReorderThreshold), Type: TypeUnsigned, MinValue: 0, MaxValue: 63, SetSession: func(s *SessionVars, val string) error {
		s.TiDBOptJoinReorderThreshold = tidbOptPositiveInt32(val, DefTiDBOptJoinReorderThreshold)
		return nil
	}},
	{Scope: ScopeGlobal | ScopeSession, Name: TiDBEnableNoopFuncs, Value: DefTiDBEnableNoopFuncs, Type: TypeEnum, PossibleValues: []string{Off, On, Warn}, Validation: func(vars *SessionVars, normalizedValue string, originalValue string, scope ScopeFlag) (string, error) {
		// The behavior is very weird if someone can turn TiDBEnableNoopFuncs OFF, but keep any of the following on:
		// TxReadOnly, TransactionReadOnly, OfflineMode, SuperReadOnly, serverReadOnly, SQLAutoIsNull
		// To prevent this strange position, prevent setting to OFF when any of these sysVars are ON of the same scope.
		if normalizedValue == Off {
			for _, potentialIncompatibleSysVar := range []string{TxReadOnly, TransactionReadOnly, OfflineMode, SuperReadOnly, ReadOnly, SQLAutoIsNull} {
				val, _ := vars.GetSystemVar(potentialIncompatibleSysVar) // session scope
				if scope == ScopeGlobal {                                // global scope
					var err error
					val, err = vars.GlobalVarsAccessor.GetGlobalSysVar(potentialIncompatibleSysVar)
					if err != nil {
						return originalValue, errUnknownSystemVariable.GenWithStackByArgs(potentialIncompatibleSysVar)
					}
				}
				if TiDBOptOn(val) {
					return originalValue, errValueNotSupportedWhen.GenWithStackByArgs(TiDBEnableNoopFuncs, potentialIncompatibleSysVar)
				}
			}
		}
		return normalizedValue, nil
	}, SetSession: func(s *SessionVars, val string) error {
		s.NoopFuncsMode = TiDBOptOnOffWarn(val)
		return nil
	}},
	{Scope: ScopeGlobal | ScopeSession, Name: TiDBReplicaRead, Value: "leader", Type: TypeEnum, PossibleValues: []string{"leader", "follower", "leader-and-follower", "closest-replicas", "closest-adaptive"}, SetSession: func(s *SessionVars, val string) error {
		if strings.EqualFold(val, "follower") {
			s.SetReplicaRead(kv.ReplicaReadFollower)
		} else if strings.EqualFold(val, "leader-and-follower") {
			s.SetReplicaRead(kv.ReplicaReadMixed)
		} else if strings.EqualFold(val, "leader") || len(val) == 0 {
			s.SetReplicaRead(kv.ReplicaReadLeader)
		} else if strings.EqualFold(val, "closest-replicas") {
			s.SetReplicaRead(kv.ReplicaReadClosest)
		} else if strings.EqualFold(val, "closest-adaptive") {
			s.SetReplicaRead(kv.ReplicaReadClosestAdaptive)
		}
		return nil
	}},
	{Scope: ScopeGlobal | ScopeSession, Name: TiDBAdaptiveClosestReadThreshold, Value: strconv.Itoa(DefAdaptiveClosestReadThreshold), Type: TypeUnsigned, MinValue: 0, MaxValue: math.MaxInt64, SetSession: func(s *SessionVars, val string) error {
		s.ReplicaClosestReadThreshold = TidbOptInt64(val, DefAdaptiveClosestReadThreshold)
		return nil
	}},
	{Scope: ScopeGlobal | ScopeSession, Name: TiDBUsePlanBaselines, Value: BoolToOnOff(DefTiDBUsePlanBaselines), Type: TypeBool, SetSession: func(s *SessionVars, val string) error {
		s.UsePlanBaselines = TiDBOptOn(val)
		return nil
	}},
	{Scope: ScopeGlobal | ScopeSession, Name: TiDBEvolvePlanBaselines, Value: BoolToOnOff(DefTiDBEvolvePlanBaselines), Type: TypeBool, Validation: func(vars *SessionVars, normalizedValue string, originalValue string, scope ScopeFlag) (string, error) {
		if normalizedValue == "ON" && !config.CheckTableBeforeDrop {
			return normalizedValue, errors.Errorf("Cannot enable baseline evolution feature, it is not generally available now")
		}
		return normalizedValue, nil
	}, SetSession: func(s *SessionVars, val string) error {
		s.EvolvePlanBaselines = TiDBOptOn(val)
		return nil
	}},
	{Scope: ScopeGlobal | ScopeSession, Name: TiDBEnableExtendedStats, Value: BoolToOnOff(false), Hidden: true, Type: TypeBool, SetSession: func(s *SessionVars, val string) error {
		s.EnableExtendedStats = TiDBOptOn(val)
		return nil
	}},
	{Scope: ScopeGlobal | ScopeSession, Name: CTEMaxRecursionDepth, Value: strconv.Itoa(DefCTEMaxRecursionDepth), Type: TypeInt, MinValue: 0, MaxValue: 4294967295, SetSession: func(s *SessionVars, val string) error {
		s.CTEMaxRecursionDepth = TidbOptInt(val, DefCTEMaxRecursionDepth)
		return nil
	}},
	{Scope: ScopeGlobal | ScopeSession, Name: TiDBAllowAutoRandExplicitInsert, Value: BoolToOnOff(DefTiDBAllowAutoRandExplicitInsert), Type: TypeBool, SetSession: func(s *SessionVars, val string) error {
		s.AllowAutoRandExplicitInsert = TiDBOptOn(val)
		return nil
	}},
	{Scope: ScopeGlobal | ScopeSession, Name: TiDBEnableClusteredIndex, Value: IntOnly, Type: TypeEnum, PossibleValues: []string{Off, On, IntOnly}, Validation: func(vars *SessionVars, normalizedValue string, originalValue string, scope ScopeFlag) (string, error) {
		if normalizedValue == IntOnly {
			vars.StmtCtx.AppendWarning(errWarnDeprecatedSyntax.FastGenByArgs(normalizedValue, fmt.Sprintf("'%s' or '%s'", On, Off)))
		}
		return normalizedValue, nil
	}, SetSession: func(s *SessionVars, val string) error {
		s.EnableClusteredIndex = TiDBOptEnableClustered(val)
		return nil
	}},
	{Scope: ScopeGlobal | ScopeSession, Name: TiDBPartitionPruneMode, Value: DefTiDBPartitionPruneMode, Type: TypeEnum, PossibleValues: []string{"static", "dynamic", "static-only", "dynamic-only"}, Validation: func(vars *SessionVars, normalizedValue string, originalValue string, scope ScopeFlag) (string, error) {
		mode := PartitionPruneMode(normalizedValue).Update()
		if !mode.Valid() {
			return normalizedValue, ErrWrongTypeForVar.GenWithStackByArgs(TiDBPartitionPruneMode)
		}
		return string(mode), nil
	}, GetSession: func(s *SessionVars) (string, error) {
		return s.PartitionPruneMode.Load(), nil
	}, SetSession: func(s *SessionVars, val string) error {
		newMode := strings.ToLower(strings.TrimSpace(val))
		if PartitionPruneMode(s.PartitionPruneMode.Load()) == Static && PartitionPruneMode(newMode) == Dynamic {
			s.StmtCtx.AppendWarning(errors.New("Please analyze all partition tables again for consistency between partition and global stats"))
			s.StmtCtx.AppendWarning(errors.New("Please avoid setting partition prune mode to dynamic at session level and set partition prune mode to dynamic at global level"))
		}
		s.PartitionPruneMode.Store(newMode)
		return nil
	}, SetGlobal: func(s *SessionVars, val string) error {
		newMode := strings.ToLower(strings.TrimSpace(val))
		if PartitionPruneMode(newMode) == Dynamic {
			s.StmtCtx.AppendWarning(errors.New("Please analyze all partition tables again for consistency between partition and global stats"))
		}
		return nil
	}},
	{Scope: ScopeGlobal | ScopeSession, Name: TiDBRedactLog, Value: BoolToOnOff(DefTiDBRedactLog), Type: TypeBool, SetSession: func(s *SessionVars, val string) error {
		s.EnableRedactLog = TiDBOptOn(val)
		errors.RedactLogEnabled.Store(s.EnableRedactLog)
		return nil
	}},
	{Scope: ScopeGlobal | ScopeSession, Name: TiDBShardAllocateStep, Value: strconv.Itoa(DefTiDBShardAllocateStep), Type: TypeInt, MinValue: 1, MaxValue: uint64(math.MaxInt64), SetSession: func(s *SessionVars, val string) error {
		s.ShardAllocateStep = TidbOptInt64(val, DefTiDBShardAllocateStep)
		return nil
	}},
	{Scope: ScopeGlobal | ScopeSession, Name: TiDBEnableAmendPessimisticTxn, Value: BoolToOnOff(DefTiDBEnableAmendPessimisticTxn), Type: TypeBool, SetSession: func(s *SessionVars, val string) error {
		s.EnableAmendPessimisticTxn = TiDBOptOn(val)
		return nil
	}},
	{Scope: ScopeGlobal | ScopeSession, Name: TiDBEnableAsyncCommit, Value: BoolToOnOff(DefTiDBEnableAsyncCommit), Type: TypeBool, SetSession: func(s *SessionVars, val string) error {
		s.EnableAsyncCommit = TiDBOptOn(val)
		return nil
	}},
	{Scope: ScopeGlobal | ScopeSession, Name: TiDBEnable1PC, Value: BoolToOnOff(DefTiDBEnable1PC), Type: TypeBool, SetSession: func(s *SessionVars, val string) error {
		s.Enable1PC = TiDBOptOn(val)
		return nil
	}},
	{Scope: ScopeGlobal | ScopeSession, Name: TiDBGuaranteeLinearizability, Value: BoolToOnOff(DefTiDBGuaranteeLinearizability), Type: TypeBool, SetSession: func(s *SessionVars, val string) error {
		s.GuaranteeLinearizability = TiDBOptOn(val)
		return nil
	}},
	{Scope: ScopeGlobal | ScopeSession, Name: TiDBAnalyzeVersion, Value: strconv.Itoa(DefTiDBAnalyzeVersion), Type: TypeInt, MinValue: 1, MaxValue: 2, Validation: func(vars *SessionVars, normalizedValue string, originalValue string, scope ScopeFlag) (string, error) {
		if normalizedValue == "2" && FeedbackProbability != nil && FeedbackProbability.Load() > 0 {
			var original string
			var err error
			if scope == ScopeGlobal {
				original, err = vars.GlobalVarsAccessor.GetGlobalSysVar(TiDBAnalyzeVersion)
				if err != nil {
					return normalizedValue, nil
				}
			} else {
				original = strconv.Itoa(vars.AnalyzeVersion)
			}
			vars.StmtCtx.AppendError(errors.New("variable tidb_analyze_version not updated because analyze version 2 is incompatible with query feedback. Please consider setting feedback-probability to 0.0 in config file to disable query feedback"))
			return original, nil
		}
		return normalizedValue, nil
	}, SetSession: func(s *SessionVars, val string) error {
		s.AnalyzeVersion = tidbOptPositiveInt32(val, DefTiDBAnalyzeVersion)
		return nil
	}},
	{Scope: ScopeGlobal | ScopeSession, Name: TiDBEnableIndexMergeJoin, Value: BoolToOnOff(DefTiDBEnableIndexMergeJoin), Hidden: true, Type: TypeBool, SetSession: func(s *SessionVars, val string) error {
		s.EnableIndexMergeJoin = TiDBOptOn(val)
		return nil
	}},
	{Scope: ScopeGlobal | ScopeSession, Name: TiDBTrackAggregateMemoryUsage, Value: BoolToOnOff(DefTiDBTrackAggregateMemoryUsage), Type: TypeBool, SetSession: func(s *SessionVars, val string) error {
		s.TrackAggregateMemoryUsage = TiDBOptOn(val)
		return nil
	}},
	{Scope: ScopeGlobal | ScopeSession, Name: TiDBMultiStatementMode, Value: Off, Type: TypeEnum, PossibleValues: []string{Off, On, Warn}, SetSession: func(s *SessionVars, val string) error {
		s.MultiStatementMode = TiDBOptOnOffWarn(val)
		return nil
	}},
	{Scope: ScopeGlobal | ScopeSession, Name: TiDBEnableExchangePartition, Value: BoolToOnOff(DefTiDBEnableExchangePartition), Type: TypeBool, SetSession: func(s *SessionVars, val string) error {
		s.TiDBEnableExchangePartition = TiDBOptOn(val)
		return nil
	}},
	// It's different from tmp_table_size or max_heap_table_size. See https://github.com/pingcap/tidb/issues/28691.
	{Scope: ScopeGlobal | ScopeSession, Name: TiDBTmpTableMaxSize, Value: strconv.Itoa(DefTiDBTmpTableMaxSize), Type: TypeUnsigned, MinValue: 1 << 20, MaxValue: 1 << 37, SetSession: func(s *SessionVars, val string) error {
		s.TMPTableSize = TidbOptInt64(val, DefTiDBTmpTableMaxSize)
		return nil
	}},
	{Scope: ScopeGlobal | ScopeSession, Name: TiDBEnableOrderedResultMode, Value: BoolToOnOff(DefTiDBEnableOrderedResultMode), Type: TypeBool, SetSession: func(s *SessionVars, val string) error {
		s.EnableStableResultMode = TiDBOptOn(val)
		return nil
	}},
	{Scope: ScopeGlobal | ScopeSession, Name: TiDBEnablePseudoForOutdatedStats, Value: BoolToOnOff(DefTiDBEnablePseudoForOutdatedStats), Type: TypeBool, SetSession: func(s *SessionVars, val string) error {
		s.EnablePseudoForOutdatedStats = TiDBOptOn(val)
		return nil
	}},
	{Scope: ScopeGlobal | ScopeSession, Name: TiDBRegardNULLAsPoint, Value: BoolToOnOff(DefTiDBRegardNULLAsPoint), Type: TypeBool, SetSession: func(s *SessionVars, val string) error {
		s.RegardNULLAsPoint = TiDBOptOn(val)
		return nil
	}},
	{Scope: ScopeGlobal | ScopeSession, Name: TiDBEnablePaging, Value: BoolToOnOff(DefTiDBEnablePaging), Type: TypeBool, Hidden: true, SetSession: func(s *SessionVars, val string) error {
		s.EnablePaging = TiDBOptOn(val)
		return nil
	}, SetGlobal: func(s *SessionVars, val string) error {
		s.EnablePaging = TiDBOptOn(val)
		return nil
	}},
	{Scope: ScopeGlobal | ScopeSession, Name: TiDBEnableLegacyInstanceScope, Value: BoolToOnOff(DefEnableLegacyInstanceScope), Type: TypeBool, SetSession: func(s *SessionVars, val string) error {
		s.EnableLegacyInstanceScope = TiDBOptOn(val)
		return nil
	}},
	{Scope: ScopeGlobal | ScopeSession, Name: TiDBStatsLoadSyncWait, Value: strconv.Itoa(DefTiDBStatsLoadSyncWait), Type: TypeInt, MinValue: 0, MaxValue: math.MaxInt32,
		SetSession: func(s *SessionVars, val string) error {
			s.StatsLoadSyncWait = TidbOptInt64(val, DefTiDBStatsLoadSyncWait)
			return nil
		},
		GetGlobal: func(s *SessionVars) (string, error) {
			return strconv.FormatInt(s.DomVars.StatsLoadSyncWait.Load(), 10), nil
		},
		SetGlobal: func(s *SessionVars, val string) error {
			s.DomVars.StatsLoadSyncWait.Store(TidbOptInt64(val, DefTiDBStatsLoadSyncWait))
			return nil
		},
	},
	{Scope: ScopeGlobal | ScopeSession, Name: TiDBSysdateIsNow, Value: BoolToOnOff(DefSysdateIsNow), Type: TypeBool,
		SetSession: func(vars *SessionVars, s string) error {
			vars.SysdateIsNow = TiDBOptOn(s)
			return nil
		},
	},
	{Scope: ScopeGlobal | ScopeSession, Name: TiDBEnableMutationChecker, Hidden: true,
		Value: BoolToOnOff(DefTiDBEnableMutationChecker), Type: TypeBool,
		SetSession: func(s *SessionVars, val string) error {
			s.EnableMutationChecker = TiDBOptOn(val)
			return nil
		},
	},
	{Scope: ScopeGlobal | ScopeSession, Name: TiDBTxnAssertionLevel, Value: DefTiDBTxnAssertionLevel, PossibleValues: []string{AssertionOffStr, AssertionFastStr, AssertionStrictStr}, Hidden: true, Type: TypeEnum, SetSession: func(s *SessionVars, val string) error {
		s.AssertionLevel = tidbOptAssertionLevel(val)
		return nil
	}},
	{Scope: ScopeGlobal | ScopeSession, Name: TiDBBatchPendingTiFlashCount, Value: strconv.Itoa(DefTiDBBatchPendingTiFlashCount), MinValue: 0, MaxValue: math.MaxUint32, Hidden: false, Type: TypeUnsigned, SetSession: func(s *SessionVars, val string) error {
		b, e := strconv.Atoi(val)
		if e != nil {
			b = DefTiDBBatchPendingTiFlashCount
		}
		s.BatchPendingTiFlashCount = b
		return nil
	}},
	{Scope: ScopeGlobal | ScopeSession, Name: TiDBIgnorePreparedCacheCloseStmt, Value: BoolToOnOff(DefTiDBIgnorePreparedCacheCloseStmt), Type: TypeBool,
		SetSession: func(vars *SessionVars, s string) error {
			vars.IgnorePreparedCacheCloseStmt = TiDBOptOn(s)
			return nil
		},
	},
	{Scope: ScopeGlobal | ScopeSession, Name: TiDBEnableNewCostInterface, Value: BoolToOnOff(true), Hidden: false, Type: TypeBool,
		SetSession: func(vars *SessionVars, s string) error {
			vars.EnableNewCostInterface = TiDBOptOn(s)
			return nil
		},
	},
	{Scope: ScopeGlobal | ScopeSession, Name: TiDBCostModelVersion, Value: strconv.Itoa(1), Hidden: false, Type: TypeInt, MinValue: 1, MaxValue: 2,
		SetSession: func(vars *SessionVars, s string) error {
			vars.CostModelVersion = int(TidbOptInt64(s, 1))
			return nil
		},
	},
	{Scope: ScopeGlobal | ScopeSession, Name: TiDBRCReadCheckTS, Type: TypeBool, Value: BoolToOnOff(DefRCReadCheckTS), SetSession: func(s *SessionVars, val string) error {
		s.RcReadCheckTS = TiDBOptOn(val)
		return nil
	}},
	{Scope: ScopeGlobal | ScopeSession, Name: TiDBRemoveOrderbyInSubquery, Value: BoolToOnOff(DefTiDBRemoveOrderbyInSubquery), Type: TypeBool, SetSession: func(s *SessionVars, val string) error {
		s.RemoveOrderbyInSubquery = TiDBOptOn(val)
		return nil
	}},
	{Scope: ScopeGlobal | ScopeSession, Name: TiDBMemQuotaQuery, Value: strconv.Itoa(DefTiDBMemQuotaQuery), Type: TypeInt, MinValue: -1, MaxValue: math.MaxInt64, SetSession: func(s *SessionVars, val string) error {
		s.MemQuotaQuery = TidbOptInt64(val, DefTiDBMemQuotaQuery)
		return nil
	}, Validation: func(vars *SessionVars, normalizedValue string, originalValue string, scope ScopeFlag) (string, error) {
		intVal := TidbOptInt64(normalizedValue, DefTiDBMemQuotaQuery)
		if intVal > 0 && intVal < 128 {
			vars.StmtCtx.AppendWarning(ErrTruncatedWrongValue.GenWithStackByArgs(TiDBMemQuotaQuery, originalValue))
			normalizedValue = "128"
		}
		return normalizedValue, nil
	}},
	{Scope: ScopeGlobal | ScopeSession, Name: TiDBNonTransactionalIgnoreError, Value: BoolToOnOff(DefTiDBBatchDMLIgnoreError), Type: TypeBool,
		SetSession: func(s *SessionVars, val string) error {
			s.NonTransactionalIgnoreError = TiDBOptOn(val)
			return nil
		},
	},
	{Scope: ScopeGlobal | ScopeSession, Name: TiFlashFineGrainedShuffleStreamCount, Value: strconv.Itoa(DefTiFlashFineGrainedShuffleStreamCount), Type: TypeInt, MinValue: -1, MaxValue: 1024,
		SetSession: func(s *SessionVars, val string) error {
			s.TiFlashFineGrainedShuffleStreamCount = TidbOptInt64(val, DefTiFlashFineGrainedShuffleStreamCount)
			return nil
		}},
	{Scope: ScopeGlobal | ScopeSession, Name: TiFlashFineGrainedShuffleBatchSize, Value: strconv.Itoa(DefTiFlashFineGrainedShuffleBatchSize), Type: TypeUnsigned, MinValue: 1, MaxValue: math.MaxUint64,
		SetSession: func(s *SessionVars, val string) error {
			s.TiFlashFineGrainedShuffleBatchSize = uint64(TidbOptInt64(val, DefTiFlashFineGrainedShuffleBatchSize))
			return nil
		}},
	{Scope: ScopeGlobal, Name: TiDBSimplifiedMetrics, Value: BoolToOnOff(DefTiDBSimplifiedMetrics), Type: TypeBool,
		SetGlobal: func(vars *SessionVars, s string) error {
			metrics.ToggleSimplifiedMode(TiDBOptOn(s))
			return nil
		}},
	{Scope: ScopeGlobal | ScopeSession, Name: TiDBMinPagingSize, Value: strconv.Itoa(DefMinPagingSize), Type: TypeUnsigned, MinValue: 1, MaxValue: math.MaxInt64, SetSession: func(s *SessionVars, val string) error {
		s.MinPagingSize = tidbOptPositiveInt32(val, DefMinPagingSize)
		return nil
	}},
	{Scope: ScopeGlobal | ScopeSession, Name: TiDBMaxPagingSize, Value: strconv.Itoa(DefMaxPagingSize), Type: TypeUnsigned, MinValue: 1, MaxValue: math.MaxInt64, SetSession: func(s *SessionVars, val string) error {
		s.MaxPagingSize = tidbOptPositiveInt32(val, DefMaxPagingSize)
		return nil
	}},
	{Scope: ScopeSession, Name: TiDBMemoryDebugModeMinHeapInUse, Value: strconv.Itoa(0), Type: TypeInt, MinValue: math.MinInt64, MaxValue: math.MaxInt64, SetSession: func(s *SessionVars, val string) error {
		s.MemoryDebugModeMinHeapInUse = TidbOptInt64(val, 0)
		return nil
	}},
	{Scope: ScopeSession, Name: TiDBMemoryDebugModeAlarmRatio, Value: strconv.Itoa(0), Type: TypeInt, MinValue: 0, MaxValue: math.MaxInt64, SetSession: func(s *SessionVars, val string) error {
		s.MemoryDebugModeAlarmRatio = TidbOptInt64(val, 0)
		return nil
	}},
	{Scope: ScopeGlobal | ScopeSession, Name: SQLRequirePrimaryKey, Value: Off, Type: TypeBool, SetSession: func(s *SessionVars, val string) error {
		s.PrimaryKeyRequired = TiDBOptOn(val)
		return nil
	}},
	{Scope: ScopeGlobal | ScopeSession, Name: TiDBEnableAnalyzeSnapshot, Value: BoolToOnOff(DefTiDBEnableAnalyzeSnapshot), Type: TypeBool, SetSession: func(s *SessionVars, val string) error {
		s.EnableAnalyzeSnapshot = TiDBOptOn(val)
		return nil
	}},
	{Scope: ScopeGlobal, Name: TiDBGenerateBinaryPlan, Value: BoolToOnOff(DefTiDBGenerateBinaryPlan), Type: TypeBool, SetGlobal: func(s *SessionVars, val string) error {
		GenerateBinaryPlan.Store(TiDBOptOn(val))
		return nil
	}},
	{Scope: ScopeGlobal | ScopeSession, Name: TiDBDefaultStrMatchSelectivity, Value: strconv.FormatFloat(DefTiDBDefaultStrMatchSelectivity, 'f', -1, 64), Type: TypeFloat, MinValue: 0, MaxValue: 1,
		SetSession: func(s *SessionVars, val string) error {
			s.DefaultStrMatchSelectivity = tidbOptFloat64(val, DefTiDBDefaultStrMatchSelectivity)
			return nil
		}},
}

// FeedbackProbability points to the FeedbackProbability in statistics package.
// It's initialized in init() in feedback.go to solve import cycle.
var FeedbackProbability *atomic2.Float64

// SetNamesVariables is the system variable names related to set names statements.
var SetNamesVariables = []string{
	CharacterSetClient,
	CharacterSetConnection,
	CharacterSetResults,
}

// SetCharsetVariables is the system variable names related to set charset statements.
var SetCharsetVariables = []string{
	CharacterSetClient,
	CharacterSetResults,
}

const (
	// CharacterSetConnection is the name for character_set_connection system variable.
	CharacterSetConnection = "character_set_connection"
	// CollationConnection is the name for collation_connection system variable.
	CollationConnection = "collation_connection"
	// CharsetDatabase is the name for character_set_database system variable.
	CharsetDatabase = "character_set_database"
	// CollationDatabase is the name for collation_database system variable.
	CollationDatabase = "collation_database"
	// CharacterSetFilesystem is the name for character_set_filesystem system variable.
	CharacterSetFilesystem = "character_set_filesystem"
	// CharacterSetClient is the name for character_set_client system variable.
	CharacterSetClient = "character_set_client"
	// CharacterSetSystem is the name for character_set_system system variable.
	CharacterSetSystem = "character_set_system"
	// GeneralLog is the name for 'general_log' system variable.
	GeneralLog = "general_log"
	// AvoidTemporalUpgrade is the name for 'avoid_temporal_upgrade' system variable.
	AvoidTemporalUpgrade = "avoid_temporal_upgrade"
	// MaxPreparedStmtCount is the name for 'max_prepared_stmt_count' system variable.
	MaxPreparedStmtCount = "max_prepared_stmt_count"
	// BigTables is the name for 'big_tables' system variable.
	BigTables = "big_tables"
	// CheckProxyUsers is the name for 'check_proxy_users' system variable.
	CheckProxyUsers = "check_proxy_users"
	// CoreFile is the name for 'core_file' system variable.
	CoreFile = "core_file"
	// DefaultWeekFormat is the name for 'default_week_format' system variable.
	DefaultWeekFormat = "default_week_format"
	// GroupConcatMaxLen is the name for 'group_concat_max_len' system variable.
	GroupConcatMaxLen = "group_concat_max_len"
	// DelayKeyWrite is the name for 'delay_key_write' system variable.
	DelayKeyWrite = "delay_key_write"
	// EndMarkersInJSON is the name for 'end_markers_in_json' system variable.
	EndMarkersInJSON = "end_markers_in_json"
	// Hostname is the name for 'hostname' system variable.
	Hostname = "hostname"
	// InnodbCommitConcurrency is the name for 'innodb_commit_concurrency' system variable.
	InnodbCommitConcurrency = "innodb_commit_concurrency"
	// InnodbFastShutdown is the name for 'innodb_fast_shutdown' system variable.
	InnodbFastShutdown = "innodb_fast_shutdown"
	// InnodbLockWaitTimeout is the name for 'innodb_lock_wait_timeout' system variable.
	InnodbLockWaitTimeout = "innodb_lock_wait_timeout"
	// SQLLogBin is the name for 'sql_log_bin' system variable.
	SQLLogBin = "sql_log_bin"
	// LogBin is the name for 'log_bin' system variable.
	LogBin = "log_bin"
	// MaxSortLength is the name for 'max_sort_length' system variable.
	MaxSortLength = "max_sort_length"
	// MaxSpRecursionDepth is the name for 'max_sp_recursion_depth' system variable.
	MaxSpRecursionDepth = "max_sp_recursion_depth"
	// MaxUserConnections is the name for 'max_user_connections' system variable.
	MaxUserConnections = "max_user_connections"
	// OfflineMode is the name for 'offline_mode' system variable.
	OfflineMode = "offline_mode"
	// InteractiveTimeout is the name for 'interactive_timeout' system variable.
	InteractiveTimeout = "interactive_timeout"
	// FlushTime is the name for 'flush_time' system variable.
	FlushTime = "flush_time"
	// PseudoSlaveMode is the name for 'pseudo_slave_mode' system variable.
	PseudoSlaveMode = "pseudo_slave_mode"
	// LowPriorityUpdates is the name for 'low_priority_updates' system variable.
	LowPriorityUpdates = "low_priority_updates"
	// LowerCaseTableNames is the name for 'lower_case_table_names' system variable.
	LowerCaseTableNames = "lower_case_table_names"
	// SessionTrackGtids is the name for 'session_track_gtids' system variable.
	SessionTrackGtids = "session_track_gtids"
	// OldPasswords is the name for 'old_passwords' system variable.
	OldPasswords = "old_passwords"
	// MaxConnections is the name for 'max_connections' system variable.
	MaxConnections = "max_connections"
	// SkipNameResolve is the name for 'skip_name_resolve' system variable.
	SkipNameResolve = "skip_name_resolve"
	// ForeignKeyChecks is the name for 'foreign_key_checks' system variable.
	ForeignKeyChecks = "foreign_key_checks"
	// SQLSafeUpdates is the name for 'sql_safe_updates' system variable.
	SQLSafeUpdates = "sql_safe_updates"
	// WarningCount is the name for 'warning_count' system variable.
	WarningCount = "warning_count"
	// ErrorCount is the name for 'error_count' system variable.
	ErrorCount = "error_count"
	// SQLSelectLimit is the name for 'sql_select_limit' system variable.
	SQLSelectLimit = "sql_select_limit"
	// MaxConnectErrors is the name for 'max_connect_errors' system variable.
	MaxConnectErrors = "max_connect_errors"
	// TableDefinitionCache is the name for 'table_definition_cache' system variable.
	TableDefinitionCache = "table_definition_cache"
	// Timestamp is the name for 'timestamp' system variable.
	Timestamp = "timestamp"
	// ConnectTimeout is the name for 'connect_timeout' system variable.
	ConnectTimeout = "connect_timeout"
	// SyncBinlog is the name for 'sync_binlog' system variable.
	SyncBinlog = "sync_binlog"
	// BlockEncryptionMode is the name for 'block_encryption_mode' system variable.
	BlockEncryptionMode = "block_encryption_mode"
	// WaitTimeout is the name for 'wait_timeout' system variable.
	WaitTimeout = "wait_timeout"
	// ValidatePasswordNumberCount is the name of 'validate_password_number_count' system variable.
	ValidatePasswordNumberCount = "validate_password_number_count"
	// ValidatePasswordLength is the name of 'validate_password_length' system variable.
	ValidatePasswordLength = "validate_password_length"
	// Version is the name of 'version' system variable.
	Version = "version"
	// VersionComment is the name of 'version_comment' system variable.
	VersionComment = "version_comment"
	// PluginDir is the name of 'plugin_dir' system variable.
	PluginDir = "plugin_dir"
	// PluginLoad is the name of 'plugin_load' system variable.
	PluginLoad = "plugin_load"
	// TiDBEnableDDL indicates whether the tidb-server runs DDL statements,
	TiDBEnableDDL = "tidb_enable_ddl"
	// Port is the name for 'port' system variable.
	Port = "port"
	// DataDir is the name for 'datadir' system variable.
	DataDir = "datadir"
	// Profiling is the name for 'Profiling' system variable.
	Profiling = "profiling"
	// Socket is the name for 'socket' system variable.
	Socket = "socket"
	// BinlogOrderCommits is the name for 'binlog_order_commits' system variable.
	BinlogOrderCommits = "binlog_order_commits"
	// MasterVerifyChecksum is the name for 'master_verify_checksum' system variable.
	MasterVerifyChecksum = "master_verify_checksum"
	// ValidatePasswordCheckUserName is the name for 'validate_password_check_user_name' system variable.
	ValidatePasswordCheckUserName = "validate_password_check_user_name"
	// SuperReadOnly is the name for 'super_read_only' system variable.
	SuperReadOnly = "super_read_only"
	// SQLNotes is the name for 'sql_notes' system variable.
	SQLNotes = "sql_notes"
	// QueryCacheType is the name for 'query_cache_type' system variable.
	QueryCacheType = "query_cache_type"
	// SlaveCompressedProtocol is the name for 'slave_compressed_protocol' system variable.
	SlaveCompressedProtocol = "slave_compressed_protocol"
	// BinlogRowQueryLogEvents is the name for 'binlog_rows_query_log_events' system variable.
	BinlogRowQueryLogEvents = "binlog_rows_query_log_events"
	// LogSlowSlaveStatements is the name for 'log_slow_slave_statements' system variable.
	LogSlowSlaveStatements = "log_slow_slave_statements"
	// LogSlowAdminStatements is the name for 'log_slow_admin_statements' system variable.
	LogSlowAdminStatements = "log_slow_admin_statements"
	// LogQueriesNotUsingIndexes is the name for 'log_queries_not_using_indexes' system variable.
	LogQueriesNotUsingIndexes = "log_queries_not_using_indexes"
	// QueryCacheWlockInvalidate is the name for 'query_cache_wlock_invalidate' system variable.
	QueryCacheWlockInvalidate = "query_cache_wlock_invalidate"
	// SQLAutoIsNull is the name for 'sql_auto_is_null' system variable.
	SQLAutoIsNull = "sql_auto_is_null"
	// RelayLogPurge is the name for 'relay_log_purge' system variable.
	RelayLogPurge = "relay_log_purge"
	// AutomaticSpPrivileges is the name for 'automatic_sp_privileges' system variable.
	AutomaticSpPrivileges = "automatic_sp_privileges"
	// SQLQuoteShowCreate is the name for 'sql_quote_show_create' system variable.
	SQLQuoteShowCreate = "sql_quote_show_create"
	// SlowQueryLog is the name for 'slow_query_log' system variable.
	SlowQueryLog = "slow_query_log"
	// BinlogDirectNonTransactionalUpdates is the name for 'binlog_direct_non_transactional_updates' system variable.
	BinlogDirectNonTransactionalUpdates = "binlog_direct_non_transactional_updates"
	// SQLBigSelects is the name for 'sql_big_selects' system variable.
	SQLBigSelects = "sql_big_selects"
	// LogBinTrustFunctionCreators is the name for 'log_bin_trust_function_creators' system variable.
	LogBinTrustFunctionCreators = "log_bin_trust_function_creators"
	// OldAlterTable is the name for 'old_alter_table' system variable.
	OldAlterTable = "old_alter_table"
	// EnforceGtidConsistency is the name for 'enforce_gtid_consistency' system variable.
	EnforceGtidConsistency = "enforce_gtid_consistency"
	// SecureAuth is the name for 'secure_auth' system variable.
	SecureAuth = "secure_auth"
	// UniqueChecks is the name for 'unique_checks' system variable.
	UniqueChecks = "unique_checks"
	// SQLWarnings is the name for 'sql_warnings' system variable.
	SQLWarnings = "sql_warnings"
	// AutoCommit is the name for 'autocommit' system variable.
	AutoCommit = "autocommit"
	// KeepFilesOnCreate is the name for 'keep_files_on_create' system variable.
	KeepFilesOnCreate = "keep_files_on_create"
	// ShowOldTemporals is the name for 'show_old_temporals' system variable.
	ShowOldTemporals = "show_old_temporals"
	// LocalInFile is the name for 'local_infile' system variable.
	LocalInFile = "local_infile"
	// PerformanceSchema is the name for 'performance_schema' system variable.
	PerformanceSchema = "performance_schema"
	// Flush is the name for 'flush' system variable.
	Flush = "flush"
	// SlaveAllowBatching is the name for 'slave_allow_batching' system variable.
	SlaveAllowBatching = "slave_allow_batching"
	// MyISAMUseMmap is the name for 'myisam_use_mmap' system variable.
	MyISAMUseMmap = "myisam_use_mmap"
	// InnodbFilePerTable is the name for 'innodb_file_per_table' system variable.
	InnodbFilePerTable = "innodb_file_per_table"
	// InnodbLogCompressedPages is the name for 'innodb_log_compressed_pages' system variable.
	InnodbLogCompressedPages = "innodb_log_compressed_pages"
	// InnodbPrintAllDeadlocks is the name for 'innodb_print_all_deadlocks' system variable.
	InnodbPrintAllDeadlocks = "innodb_print_all_deadlocks"
	// InnodbStrictMode is the name for 'innodb_strict_mode' system variable.
	InnodbStrictMode = "innodb_strict_mode"
	// InnodbCmpPerIndexEnabled is the name for 'innodb_cmp_per_index_enabled' system variable.
	InnodbCmpPerIndexEnabled = "innodb_cmp_per_index_enabled"
	// InnodbBufferPoolDumpAtShutdown is the name for 'innodb_buffer_pool_dump_at_shutdown' system variable.
	InnodbBufferPoolDumpAtShutdown = "innodb_buffer_pool_dump_at_shutdown"
	// InnodbAdaptiveHashIndex is the name for 'innodb_adaptive_hash_index' system variable.
	InnodbAdaptiveHashIndex = "innodb_adaptive_hash_index"
	// InnodbFtEnableStopword is the name for 'innodb_ft_enable_stopword' system variable.
	InnodbFtEnableStopword = "innodb_ft_enable_stopword" // #nosec G101
	// InnodbSupportXA is the name for 'innodb_support_xa' system variable.
	InnodbSupportXA = "innodb_support_xa"
	// InnodbOptimizeFullTextOnly is the name for 'innodb_optimize_fulltext_only' system variable.
	InnodbOptimizeFullTextOnly = "innodb_optimize_fulltext_only"
	// InnodbStatusOutputLocks is the name for 'innodb_status_output_locks' system variable.
	InnodbStatusOutputLocks = "innodb_status_output_locks"
	// InnodbBufferPoolDumpNow is the name for 'innodb_buffer_pool_dump_now' system variable.
	InnodbBufferPoolDumpNow = "innodb_buffer_pool_dump_now"
	// InnodbBufferPoolLoadNow is the name for 'innodb_buffer_pool_load_now' system variable.
	InnodbBufferPoolLoadNow = "innodb_buffer_pool_load_now"
	// InnodbStatsOnMetadata is the name for 'innodb_stats_on_metadata' system variable.
	InnodbStatsOnMetadata = "innodb_stats_on_metadata"
	// InnodbDisableSortFileCache is the name for 'innodb_disable_sort_file_cache' system variable.
	InnodbDisableSortFileCache = "innodb_disable_sort_file_cache"
	// InnodbStatsAutoRecalc is the name for 'innodb_stats_auto_recalc' system variable.
	InnodbStatsAutoRecalc = "innodb_stats_auto_recalc"
	// InnodbBufferPoolLoadAbort is the name for 'innodb_buffer_pool_load_abort' system variable.
	InnodbBufferPoolLoadAbort = "innodb_buffer_pool_load_abort"
	// InnodbStatsPersistent is the name for 'innodb_stats_persistent' system variable.
	InnodbStatsPersistent = "innodb_stats_persistent"
	// InnodbRandomReadAhead is the name for 'innodb_random_read_ahead' system variable.
	InnodbRandomReadAhead = "innodb_random_read_ahead"
	// InnodbAdaptiveFlushing is the name for 'innodb_adaptive_flushing' system variable.
	InnodbAdaptiveFlushing = "innodb_adaptive_flushing"
	// InnodbTableLocks is the name for 'innodb_table_locks' system variable.
	InnodbTableLocks = "innodb_table_locks"
	// InnodbStatusOutput is the name for 'innodb_status_output' system variable.
	InnodbStatusOutput = "innodb_status_output"
	// NetBufferLength is the name for 'net_buffer_length' system variable.
	NetBufferLength = "net_buffer_length"
	// QueryCacheSize is the name of 'query_cache_size' system variable.
	QueryCacheSize = "query_cache_size"
	// TxReadOnly is the name of 'tx_read_only' system variable.
	TxReadOnly = "tx_read_only"
	// TransactionReadOnly is the name of 'transaction_read_only' system variable.
	TransactionReadOnly = "transaction_read_only"
	// CharacterSetServer is the name of 'character_set_server' system variable.
	CharacterSetServer = "character_set_server"
	// AutoIncrementIncrement is the name of 'auto_increment_increment' system variable.
	AutoIncrementIncrement = "auto_increment_increment"
	// AutoIncrementOffset is the name of 'auto_increment_offset' system variable.
	AutoIncrementOffset = "auto_increment_offset"
	// InitConnect is the name of 'init_connect' system variable.
	InitConnect = "init_connect"
	// CollationServer is the name of 'collation_server' variable.
	CollationServer = "collation_server"
	// NetWriteTimeout is the name of 'net_write_timeout' variable.
	NetWriteTimeout = "net_write_timeout"
	// ThreadPoolSize is the name of 'thread_pool_size' variable.
	ThreadPoolSize = "thread_pool_size"
	// WindowingUseHighPrecision is the name of 'windowing_use_high_precision' system variable.
	WindowingUseHighPrecision = "windowing_use_high_precision"
	// OptimizerSwitch is the name of 'optimizer_switch' system variable.
	OptimizerSwitch = "optimizer_switch"
	// SystemTimeZone is the name of 'system_time_zone' system variable.
	SystemTimeZone = "system_time_zone"
	// CTEMaxRecursionDepth is the name of 'cte_max_recursion_depth' system variable.
	CTEMaxRecursionDepth = "cte_max_recursion_depth"
	// SQLModeVar is the name of the 'sql_mode' system variable.
	SQLModeVar = "sql_mode"
	// CharacterSetResults is the name of the 'character_set_results' system variable.
	CharacterSetResults = "character_set_results"
	// MaxAllowedPacket is the name of the 'max_allowed_packet' system variable.
	MaxAllowedPacket = "max_allowed_packet"
	// TimeZone is the name of the 'time_zone' system variable.
	TimeZone = "time_zone"
	// TxnIsolation is the name of the 'tx_isolation' system variable.
	TxnIsolation = "tx_isolation"
	// TransactionIsolation is the name of the 'transaction_isolation' system variable.
	TransactionIsolation = "transaction_isolation"
	// TxnIsolationOneShot is the name of the 'tx_isolation_one_shot' system variable.
	TxnIsolationOneShot = "tx_isolation_one_shot"
	// MaxExecutionTime is the name of the 'max_execution_time' system variable.
	MaxExecutionTime = "max_execution_time"
	// ReadOnly is the name of the 'read_only' system variable.
	ReadOnly = "read_only"
	// DefaultAuthPlugin is the name of 'default_authentication_plugin' system variable.
	DefaultAuthPlugin = "default_authentication_plugin"
	// LastInsertID is the name of 'last_insert_id' system variable.
	LastInsertID = "last_insert_id"
	// Identity is the name of 'identity' system variable.
	Identity = "identity"
	// TiDBAllowFunctionForExpressionIndex is the name of `TiDBAllowFunctionForExpressionIndex` system variable.
	TiDBAllowFunctionForExpressionIndex = "tidb_allow_function_for_expression_index"
	// RandSeed1 is the name of 'rand_seed1' system variable.
	RandSeed1 = "rand_seed1"
	// RandSeed2 is the name of 'rand_seed2' system variable.
	RandSeed2 = "rand_seed2"
	//SQLRequirePrimaryKey is the name of `sql_require_primary_key` system variable.
	SQLRequirePrimaryKey = "sql_require_primary_key"
)<|MERGE_RESOLUTION|>--- conflicted
+++ resolved
@@ -774,17 +774,9 @@
 			return nil
 		},
 	},
-<<<<<<< HEAD
-	{Scope: ScopeGlobal, Name: TiDBEnablePrepPlanCache, Value: BoolToOnOff(DefTiDBEnablePrepPlanCache), Type: TypeBool, SetGlobal: func(s *SessionVars, val string) error {
-		s.DomVars.EnablePreparedPlanCache.Store(TiDBOptOn(val))
-		return nil
-	}, GetGlobal: func(s *SessionVars) (string, error) {
-		return BoolToOnOff(s.DomVars.EnablePreparedPlanCache.Load()), nil
-=======
 	{Scope: ScopeGlobal | ScopeSession, Name: TiDBEnablePrepPlanCache, Value: BoolToOnOff(DefTiDBEnablePrepPlanCache), Type: TypeBool, SetSession: func(s *SessionVars, val string) error {
 		s.EnablePreparedPlanCache = TiDBOptOn(val)
 		return nil
->>>>>>> d6d0ce7b
 	}},
 	{Scope: ScopeGlobal, Name: TiDBPrepPlanCacheSize, Value: strconv.FormatUint(uint64(DefTiDBPrepPlanCacheSize), 10), Type: TypeUnsigned, MinValue: 1, MaxValue: 100000, SetGlobal: func(s *SessionVars, val string) error {
 		uVal, err := strconv.ParseUint(val, 10, 64)
@@ -836,13 +828,8 @@
 	}, GetGlobal: func(s *SessionVars) (string, error) {
 		return BoolToOnOff(s.DomVars.EnableConcurrentDDL.Load()), nil
 	}},
-<<<<<<< HEAD
 	{Scope: ScopeGlobal, Name: TiDBEnableNoopVariables, Value: BoolToOnOff(DefTiDBEnableNoopVariables), Type: TypeEnum, PossibleValues: []string{Off, On, Warn}, SetGlobal: func(s *SessionVars, val string) error {
 		s.DomVars.EnableNoopVariables.Store(TiDBOptOn(val))
-=======
-	{Scope: ScopeGlobal, Name: TiDBEnableNoopVariables, Value: BoolToOnOff(DefTiDBEnableNoopVariables), Type: TypeEnum, PossibleValues: []string{Off, On}, SetGlobal: func(s *SessionVars, val string) error {
-		EnableNoopVariables.Store(TiDBOptOn(val))
->>>>>>> d6d0ce7b
 		return nil
 	}, GetGlobal: func(s *SessionVars) (string, error) {
 		return BoolToOnOff(s.DomVars.EnableNoopVariables.Load()), nil
