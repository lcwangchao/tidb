// Copyright 2015 PingCAP, Inc.
//
// Licensed under the Apache License, Version 2.0 (the "License");
// you may not use this file except in compliance with the License.
// You may obtain a copy of the License at
//
//     http://www.apache.org/licenses/LICENSE-2.0
//
// Unless required by applicable law or agreed to in writing, software
// distributed under the License is distributed on an "AS IS" BASIS,
// WITHOUT WARRANTIES OR CONDITIONS OF ANY KIND, either express or implied.
// See the License for the specific language governing permissions and
// limitations under the License.

package variable

import (
	"bytes"
	"context"
	"crypto/tls"
	"encoding/binary"
	"fmt"
	"math"
	"math/rand"
	"net"
	"strconv"
	"strings"
	"sync"
	"sync/atomic"
	"time"

	"github.com/pingcap/errors"
	"github.com/pingcap/tidb/config"
	"github.com/pingcap/tidb/kv"
	"github.com/pingcap/tidb/meta/autoid"
	"github.com/pingcap/tidb/metrics"
	"github.com/pingcap/tidb/parser"
	"github.com/pingcap/tidb/parser/ast"
	"github.com/pingcap/tidb/parser/auth"
	"github.com/pingcap/tidb/parser/charset"
	"github.com/pingcap/tidb/parser/model"
	"github.com/pingcap/tidb/parser/mysql"
	ptypes "github.com/pingcap/tidb/parser/types"
	"github.com/pingcap/tidb/sessionctx/sessionstates"
	"github.com/pingcap/tidb/sessionctx/stmtctx"
	pumpcli "github.com/pingcap/tidb/tidb-binlog/pump_client"
	"github.com/pingcap/tidb/types"
	"github.com/pingcap/tidb/util/chunk"
	"github.com/pingcap/tidb/util/disk"
	"github.com/pingcap/tidb/util/execdetails"
	"github.com/pingcap/tidb/util/kvcache"
	"github.com/pingcap/tidb/util/mathutil"
	"github.com/pingcap/tidb/util/memory"
	"github.com/pingcap/tidb/util/rowcodec"
	"github.com/pingcap/tidb/util/stringutil"
	"github.com/pingcap/tidb/util/tableutil"
	"github.com/pingcap/tidb/util/timeutil"
	tikvstore "github.com/tikv/client-go/v2/kv"
	"github.com/tikv/client-go/v2/tikv"
	"github.com/twmb/murmur3"
	atomic2 "go.uber.org/atomic"
	"golang.org/x/exp/maps"
	"golang.org/x/exp/slices"
)

var (
	// PreparedStmtCount is exported for test.
	PreparedStmtCount int64
	// enableAdaptiveReplicaRead indicates whether closest adaptive replica read
	// can be enabled. We forces disable replica read when tidb server in missing
	// in regions that contains tikv server to avoid read traffic skew.
	enableAdaptiveReplicaRead uint32 = 1
)

// SetEnableAdaptiveReplicaRead set `enableAdaptiveReplicaRead` with given value.
// return true if the value is changed.
func SetEnableAdaptiveReplicaRead(enabled bool) bool {
	value := uint32(0)
	if enabled {
		value = 1
	}
	return atomic.SwapUint32(&enableAdaptiveReplicaRead, value) != value
}

// IsAdaptiveReplicaReadEnabled returns whether adaptive closest replica read can be enabled.
func IsAdaptiveReplicaReadEnabled() bool {
	return atomic.LoadUint32(&enableAdaptiveReplicaRead) > 0
}

// RetryInfo saves retry information.
type RetryInfo struct {
	Retrying               bool
	DroppedPreparedStmtIDs []uint32
	autoIncrementIDs       retryInfoAutoIDs
	autoRandomIDs          retryInfoAutoIDs
	LastRcReadTS           uint64
}

// Clean does some clean work.
func (r *RetryInfo) Clean() {
	r.autoIncrementIDs.clean()
	r.autoRandomIDs.clean()

	if len(r.DroppedPreparedStmtIDs) > 0 {
		r.DroppedPreparedStmtIDs = r.DroppedPreparedStmtIDs[:0]
	}
}

// ResetOffset resets the current retry offset.
func (r *RetryInfo) ResetOffset() {
	r.autoIncrementIDs.resetOffset()
	r.autoRandomIDs.resetOffset()
}

// AddAutoIncrementID adds id to autoIncrementIDs.
func (r *RetryInfo) AddAutoIncrementID(id int64) {
	r.autoIncrementIDs.autoIDs = append(r.autoIncrementIDs.autoIDs, id)
}

// GetCurrAutoIncrementID gets current autoIncrementID.
func (r *RetryInfo) GetCurrAutoIncrementID() (int64, bool) {
	return r.autoIncrementIDs.getCurrent()
}

// AddAutoRandomID adds id to autoRandomIDs.
func (r *RetryInfo) AddAutoRandomID(id int64) {
	r.autoRandomIDs.autoIDs = append(r.autoRandomIDs.autoIDs, id)
}

// GetCurrAutoRandomID gets current AutoRandomID.
func (r *RetryInfo) GetCurrAutoRandomID() (int64, bool) {
	return r.autoRandomIDs.getCurrent()
}

type retryInfoAutoIDs struct {
	currentOffset int
	autoIDs       []int64
}

func (r *retryInfoAutoIDs) resetOffset() {
	r.currentOffset = 0
}

func (r *retryInfoAutoIDs) clean() {
	r.currentOffset = 0
	if len(r.autoIDs) > 0 {
		r.autoIDs = r.autoIDs[:0]
	}
}

func (r *retryInfoAutoIDs) getCurrent() (int64, bool) {
	if r.currentOffset >= len(r.autoIDs) {
		return 0, false
	}
	id := r.autoIDs[r.currentOffset]
	r.currentOffset++
	return id, true
}

// TransactionContext is used to store variables that has transaction scope.
type TransactionContext struct {
	TxnCtxNoNeedToRestore
	TxnCtxNeedToRestore
}

// TxnCtxNeedToRestore stores transaction variables which need to be restored when rolling back to a savepoint.
type TxnCtxNeedToRestore struct {
	// TableDeltaMap is used in the schema validator for DDL changes in one table not to block others.
	// It's also used in the statistics updating.
	// Note: for the partitioned table, it stores all the partition IDs.
	TableDeltaMap map[int64]TableDelta

	// pessimisticLockCache is the cache for pessimistic locked keys,
	// The value never changes during the transaction.
	pessimisticLockCache map[string][]byte

	// CachedTables is not nil if the transaction write on cached table.
	CachedTables map[int64]interface{}
}

// TxnCtxNoNeedToRestore stores transaction variables which do not need to restored when rolling back to a savepoint.
type TxnCtxNoNeedToRestore struct {
	forUpdateTS uint64
	Binlog      interface{}
	InfoSchema  interface{}
	History     interface{}
	StartTS     uint64

	// ShardStep indicates the max size of continuous rowid shard in one transaction.
	ShardStep    int
	shardRemain  int
	currentShard int64
	shardRand    *rand.Rand

	// unchangedRowKeys is used to store the unchanged rows that needs to lock for pessimistic transaction.
	unchangedRowKeys map[string]struct{}

	PessimisticCacheHit int

	// CreateTime For metrics.
	CreateTime     time.Time
	StatementCount int
	CouldRetry     bool
	IsPessimistic  bool
	// IsStaleness indicates whether the txn is read only staleness txn.
	IsStaleness bool
	// IsExplicit indicates whether the txn is an interactive txn, which is typically started with a BEGIN
	// or START TRANSACTION statement, or by setting autocommit to 0.
	IsExplicit bool
	Isolation  string
	LockExpire uint32
	ForUpdate  uint32
	// TxnScope indicates the value of txn_scope
	TxnScope string

	// Savepoints contains all definitions of the savepoint of a transaction at runtime, the order of the SavepointRecord is the same with the SAVEPOINT statements.
	// It is used for a lookup when running `ROLLBACK TO` statement.
	Savepoints []SavepointRecord

	// TableDeltaMap lock to prevent potential data race
	tdmLock sync.Mutex

	// TemporaryTables is used to store transaction-specific information for global temporary tables.
	// It can also be stored in sessionCtx with local temporary tables, but it's easier to clean this data after transaction ends.
	TemporaryTables map[int64]tableutil.TempTable
	// EnableMDL indicates whether to enable the MDL lock for the transaction.
	EnableMDL bool
	// relatedTableForMDL records the `lock` table for metadata lock. It maps from int64 to int64(version).
	relatedTableForMDL *sync.Map
}

// SavepointRecord indicates a transaction's savepoint record.
type SavepointRecord struct {
	// name is the name of the savepoint
	Name string
	// MemDBCheckpoint is the transaction's memdb checkpoint.
	MemDBCheckpoint *tikv.MemDBCheckpoint
	// TxnCtxSavepoint is the savepoint of TransactionContext
	TxnCtxSavepoint TxnCtxNeedToRestore
}

// GetCurrentShard returns the shard for the next `count` IDs.
func (tc *TransactionContext) GetCurrentShard(count int) int64 {
	if tc.shardRand == nil {
		tc.shardRand = rand.New(rand.NewSource(int64(tc.StartTS))) // #nosec G404
	}
	if tc.shardRemain <= 0 {
		tc.updateShard()
		tc.shardRemain = tc.ShardStep
	}
	tc.shardRemain -= count
	return tc.currentShard
}

func (tc *TransactionContext) updateShard() {
	var buf [8]byte
	binary.LittleEndian.PutUint64(buf[:], tc.shardRand.Uint64())
	tc.currentShard = int64(murmur3.Sum32(buf[:]))
}

// AddUnchangedRowKey adds an unchanged row key in update statement for pessimistic lock.
func (tc *TransactionContext) AddUnchangedRowKey(key []byte) {
	if tc.unchangedRowKeys == nil {
		tc.unchangedRowKeys = map[string]struct{}{}
	}
	tc.unchangedRowKeys[string(key)] = struct{}{}
}

// CollectUnchangedRowKeys collects unchanged row keys for pessimistic lock.
func (tc *TransactionContext) CollectUnchangedRowKeys(buf []kv.Key) []kv.Key {
	for key := range tc.unchangedRowKeys {
		buf = append(buf, kv.Key(key))
	}
	tc.unchangedRowKeys = nil
	return buf
}

// UpdateDeltaForTable updates the delta info for some table.
func (tc *TransactionContext) UpdateDeltaForTable(physicalTableID int64, delta int64, count int64, colSize map[int64]int64) {
	tc.tdmLock.Lock()
	defer tc.tdmLock.Unlock()
	if tc.TableDeltaMap == nil {
		tc.TableDeltaMap = make(map[int64]TableDelta)
	}
	item := tc.TableDeltaMap[physicalTableID]
	if item.ColSize == nil && colSize != nil {
		item.ColSize = make(map[int64]int64, len(colSize))
	}
	item.Delta += delta
	item.Count += count
	item.TableID = physicalTableID
	for key, val := range colSize {
		item.ColSize[key] += val
	}
	tc.TableDeltaMap[physicalTableID] = item
}

// GetKeyInPessimisticLockCache gets a key in pessimistic lock cache.
func (tc *TransactionContext) GetKeyInPessimisticLockCache(key kv.Key) (val []byte, ok bool) {
	if tc.pessimisticLockCache == nil {
		return nil, false
	}
	val, ok = tc.pessimisticLockCache[string(key)]
	if ok {
		tc.PessimisticCacheHit++
	}
	return
}

// SetPessimisticLockCache sets a key value pair into pessimistic lock cache.
func (tc *TransactionContext) SetPessimisticLockCache(key kv.Key, val []byte) {
	if tc.pessimisticLockCache == nil {
		tc.pessimisticLockCache = map[string][]byte{}
	}
	tc.pessimisticLockCache[string(key)] = val
}

// Cleanup clears up transaction info that no longer use.
func (tc *TransactionContext) Cleanup() {
	// tc.InfoSchema = nil; we cannot do it now, because some operation like handleFieldList depend on this.
	tc.Binlog = nil
	tc.History = nil
	tc.tdmLock.Lock()
	tc.TableDeltaMap = nil
	tc.relatedTableForMDL = nil
	tc.tdmLock.Unlock()
	tc.pessimisticLockCache = nil
	tc.IsStaleness = false
	tc.Savepoints = nil
	tc.EnableMDL = false
}

// ClearDelta clears the delta map.
func (tc *TransactionContext) ClearDelta() {
	tc.tdmLock.Lock()
	tc.TableDeltaMap = nil
	tc.tdmLock.Unlock()
}

// GetForUpdateTS returns the ts for update.
func (tc *TransactionContext) GetForUpdateTS() uint64 {
	if tc.forUpdateTS > tc.StartTS {
		return tc.forUpdateTS
	}
	return tc.StartTS
}

// SetForUpdateTS sets the ts for update.
func (tc *TransactionContext) SetForUpdateTS(forUpdateTS uint64) {
	if forUpdateTS > tc.forUpdateTS {
		tc.forUpdateTS = forUpdateTS
	}
}

// GetCurrentSavepoint gets TransactionContext's savepoint.
func (tc *TransactionContext) GetCurrentSavepoint() TxnCtxNeedToRestore {
	tableDeltaMap := make(map[int64]TableDelta, len(tc.TableDeltaMap))
	for k, v := range tc.TableDeltaMap {
		tableDeltaMap[k] = v.Clone()
	}
	pessimisticLockCache := make(map[string][]byte, len(tc.pessimisticLockCache))
	maps.Copy(pessimisticLockCache, tc.pessimisticLockCache)
	cachedTables := make(map[int64]interface{}, len(tc.CachedTables))
	maps.Copy(cachedTables, tc.CachedTables)
	return TxnCtxNeedToRestore{
		TableDeltaMap:        tableDeltaMap,
		pessimisticLockCache: pessimisticLockCache,
		CachedTables:         cachedTables,
	}
}

// RestoreBySavepoint restores TransactionContext to the specify savepoint.
func (tc *TransactionContext) RestoreBySavepoint(savepoint TxnCtxNeedToRestore) {
	tc.TableDeltaMap = savepoint.TableDeltaMap
	tc.pessimisticLockCache = savepoint.pessimisticLockCache
	tc.CachedTables = savepoint.CachedTables
}

// AddSavepoint adds a new savepoint.
func (tc *TransactionContext) AddSavepoint(name string, memdbCheckpoint *tikv.MemDBCheckpoint) {
	name = strings.ToLower(name)
	tc.DeleteSavepoint(name)

	record := SavepointRecord{
		Name:            name,
		MemDBCheckpoint: memdbCheckpoint,
		TxnCtxSavepoint: tc.GetCurrentSavepoint(),
	}
	tc.Savepoints = append(tc.Savepoints, record)
}

// DeleteSavepoint deletes the savepoint, return false indicate the savepoint name doesn't exists.
func (tc *TransactionContext) DeleteSavepoint(name string) bool {
	name = strings.ToLower(name)
	for i, sp := range tc.Savepoints {
		if sp.Name == name {
			tc.Savepoints = append(tc.Savepoints[:i], tc.Savepoints[i+1:]...)
			return true
		}
	}
	return false
}

// ReleaseSavepoint deletes the named savepoint and the later savepoints, return false indicate the named savepoint doesn't exists.
func (tc *TransactionContext) ReleaseSavepoint(name string) bool {
	name = strings.ToLower(name)
	for i, sp := range tc.Savepoints {
		if sp.Name == name {
			tc.Savepoints = append(tc.Savepoints[:i])
			return true
		}
	}
	return false
}

// RollbackToSavepoint rollbacks to the specified savepoint by name.
func (tc *TransactionContext) RollbackToSavepoint(name string) *SavepointRecord {
	name = strings.ToLower(name)
	for idx, sp := range tc.Savepoints {
		if name == sp.Name {
			tc.RestoreBySavepoint(sp.TxnCtxSavepoint)
			tc.Savepoints = tc.Savepoints[:idx+1]
			return &tc.Savepoints[idx]
		}
	}
	return nil
}

// WriteStmtBufs can be used by insert/replace/delete/update statement.
// TODO: use a common memory pool to replace this.
type WriteStmtBufs struct {
	// RowValBuf is used by tablecodec.EncodeRow, to reduce runtime.growslice.
	RowValBuf []byte
	// AddRowValues use to store temp insert rows value, to reduce memory allocations when importing data.
	AddRowValues []types.Datum

	// IndexValsBuf is used by index.FetchValues
	IndexValsBuf []types.Datum
	// IndexKeyBuf is used by index.GenIndexKey
	IndexKeyBuf []byte
}

func (ib *WriteStmtBufs) clean() {
	ib.RowValBuf = nil
	ib.AddRowValues = nil
	ib.IndexValsBuf = nil
	ib.IndexKeyBuf = nil
}

// TableSnapshot represents a data snapshot of the table contained in `information_schema`.
type TableSnapshot struct {
	Rows [][]types.Datum
	Err  error
}

type txnIsolationLevelOneShotState uint

// RewritePhaseInfo records some information about the rewrite phase
type RewritePhaseInfo struct {
	// DurationRewrite is the duration of rewriting the SQL.
	DurationRewrite time.Duration

	// DurationPreprocessSubQuery is the duration of pre-processing sub-queries.
	DurationPreprocessSubQuery time.Duration

	// PreprocessSubQueries is the number of pre-processed sub-queries.
	PreprocessSubQueries int
}

// Reset resets all fields in RewritePhaseInfo.
func (r *RewritePhaseInfo) Reset() {
	r.DurationRewrite = 0
	r.DurationPreprocessSubQuery = 0
	r.PreprocessSubQueries = 0
}

// TemporaryTableData is a interface to maintain temporary data in session
type TemporaryTableData interface {
	kv.Retriever
	// Staging create a new staging buffer inside the MemBuffer.
	// Subsequent writes will be temporarily stored in this new staging buffer.
	// When you think all modifications looks good, you can call `Release` to public all of them to the upper level buffer.
	Staging() kv.StagingHandle
	// Release publish all modifications in the latest staging buffer to upper level.
	Release(kv.StagingHandle)
	// Cleanup cleanups the resources referenced by the StagingHandle.
	// If the changes are not published by `Release`, they will be discarded.
	Cleanup(kv.StagingHandle)
	// GetTableSize get the size of a table
	GetTableSize(tblID int64) int64
	// DeleteTableKey removes the entry for key k from table
	DeleteTableKey(tblID int64, k kv.Key) error
	// SetTableKey sets the entry for k from table
	SetTableKey(tblID int64, k kv.Key, val []byte) error
}

// temporaryTableData is used for store temporary table data in session
type temporaryTableData struct {
	kv.MemBuffer
	tblSize map[int64]int64
}

// NewTemporaryTableData creates a new TemporaryTableData
func NewTemporaryTableData(memBuffer kv.MemBuffer) TemporaryTableData {
	return &temporaryTableData{
		MemBuffer: memBuffer,
		tblSize:   make(map[int64]int64),
	}
}

// GetTableSize get the size of a table
func (d *temporaryTableData) GetTableSize(tblID int64) int64 {
	if tblSize, ok := d.tblSize[tblID]; ok {
		return tblSize
	}
	return 0
}

// DeleteTableKey removes the entry for key k from table
func (d *temporaryTableData) DeleteTableKey(tblID int64, k kv.Key) error {
	bufferSize := d.MemBuffer.Size()
	defer d.updateTblSize(tblID, bufferSize)

	return d.MemBuffer.Delete(k)
}

// SetTableKey sets the entry for k from table
func (d *temporaryTableData) SetTableKey(tblID int64, k kv.Key, val []byte) error {
	bufferSize := d.MemBuffer.Size()
	defer d.updateTblSize(tblID, bufferSize)

	return d.MemBuffer.Set(k, val)
}

func (d *temporaryTableData) updateTblSize(tblID int64, beforeSize int) {
	delta := int64(d.MemBuffer.Size() - beforeSize)
	d.tblSize[tblID] = d.GetTableSize(tblID) + delta
}

const (
	// oneShotDef means default, that is tx_isolation_one_shot not set.
	oneShotDef txnIsolationLevelOneShotState = iota
	// oneShotSet means it's set in current transaction.
	oneShotSet
	// onsShotUse means it should be used in current transaction.
	oneShotUse
)

// ReadConsistencyLevel is the level of read consistency.
type ReadConsistencyLevel string

const (
	// ReadConsistencyStrict means read by strict consistency, default value.
	ReadConsistencyStrict ReadConsistencyLevel = "strict"
	// ReadConsistencyWeak means read can be weak consistency.
	ReadConsistencyWeak ReadConsistencyLevel = "weak"
)

// IsWeak returns true only if it's a weak-consistency read.
func (r ReadConsistencyLevel) IsWeak() bool {
	return r == ReadConsistencyWeak
}

func validateReadConsistencyLevel(val string) error {
	switch v := ReadConsistencyLevel(strings.ToLower(val)); v {
	case ReadConsistencyStrict, ReadConsistencyWeak:
		return nil
	default:
		return ErrWrongTypeForVar.GenWithStackByArgs(TiDBReadConsistency)
	}
}

// SetUserVarVal set user defined variables' value
func (s *SessionVars) SetUserVarVal(name string, dt types.Datum) {
	s.userVars.lock.Lock()
	defer s.userVars.lock.Unlock()
	s.userVars.values[name] = dt
}

// GetUserVarVal get user defined variables' value
func (s *SessionVars) GetUserVarVal(name string) (types.Datum, bool) {
	s.userVars.lock.RLock()
	defer s.userVars.lock.RUnlock()
	dt, ok := s.userVars.values[name]
	return dt, ok
}

// SetUserVarType set user defined variables' type
func (s *SessionVars) SetUserVarType(name string, ft *types.FieldType) {
	s.userVars.lock.Lock()
	defer s.userVars.lock.Unlock()
	s.userVars.types[name] = ft
}

// GetUserVarType get user defined variables' type
func (s *SessionVars) GetUserVarType(name string) (*types.FieldType, bool) {
	s.userVars.lock.RLock()
	defer s.userVars.lock.RUnlock()
	ft, ok := s.userVars.types[name]
	return ft, ok
}

// HookContext contains the necessary variables for executing set/get hook
type HookContext interface {
	GetStore() kv.Storage
}

// SessionVars is to handle user-defined or global variables in the current session.
type SessionVars struct {
	Concurrency
	MemQuota
	BatchSize
	// DMLBatchSize indicates the number of rows batch-committed for a statement.
	// It will be used when using LOAD DATA or BatchInsert or BatchDelete is on.
	DMLBatchSize        int
	RetryLimit          int64
	DisableTxnAutoRetry bool
	userVars            struct {
		// lock is for user defined variables. values and types is read/write protected.
		lock sync.RWMutex
		// values stores the Datum for user variables
		values map[string]types.Datum
		// types stores the FieldType for user variables, it cannot be inferred from values when values have not been set yet.
		types map[string]*types.FieldType
	}
	// systems variables, don't modify it directly, use GetSystemVar/SetSystemVar method.
	systems map[string]string
	// stmtVars variables are temporarily set by SET_VAR hint
	// It only take effect for the duration of a single statement
	stmtVars map[string]string
	// SysWarningCount is the system variable "warning_count", because it is on the hot path, so we extract it from the systems
	SysWarningCount int
	// SysErrorCount is the system variable "error_count", because it is on the hot path, so we extract it from the systems
	SysErrorCount uint16
	// generalPlanCacheStmts stores PlanCacheStmts for general plan cache.
	generalPlanCacheStmts *kvcache.SimpleLRUCache
	// PreparedStmts stores prepared statement.
	PreparedStmts        map[uint32]interface{}
	PreparedStmtNameToID map[string]uint32
	// preparedStmtID is id of prepared statement.
	preparedStmtID uint32
	// PreparedParams params for prepared statements
	PreparedParams    PreparedParams
	LastUpdateTime4PC types.Time

	// ActiveRoles stores active roles for current user
	ActiveRoles []*auth.RoleIdentity

	RetryInfo *RetryInfo
	//  TxnCtx Should be reset on transaction finished.
	TxnCtx *TransactionContext
	// TxnCtxMu is used to protect TxnCtx.
	TxnCtxMu sync.Mutex

	// TxnManager is used to manage txn context in session
	TxnManager interface{}

	// KVVars is the variables for KV storage.
	KVVars *tikvstore.Variables

	// txnIsolationLevelOneShot is used to implements "set transaction isolation level ..."
	txnIsolationLevelOneShot struct {
		state txnIsolationLevelOneShotState
		value string
	}

	// mppTaskIDAllocator is used to allocate mpp task id for a session.
	mppTaskIDAllocator struct {
		mu     sync.Mutex
		lastTS uint64
		taskID int64
	}

	// Status stands for the session status. e.g. in transaction or not, auto commit is on or off, and so on.
	Status uint16

	// ClientCapability is client's capability.
	ClientCapability uint32

	// TLSConnectionState is the TLS connection state (nil if not using TLS).
	TLSConnectionState *tls.ConnectionState

	// ConnectionID is the connection id of the current session.
	ConnectionID uint64

	// PlanID is the unique id of logical and physical plan.
	PlanID int

	// PlanColumnID is the unique id for column when building plan.
	PlanColumnID int64

	// MapHashCode2UniqueID4ExtendedCol map the expr's hash code to specified unique ID.
	MapHashCode2UniqueID4ExtendedCol map[string]int

	// User is the user identity with which the session login.
	User *auth.UserIdentity

	// Port is the port of the connected socket
	Port string

	// CurrentDB is the default database of this session.
	CurrentDB string

	// CurrentDBChanged indicates if the CurrentDB has been updated, and if it is we should print it into
	// the slow log to make it be compatible with MySQL, https://github.com/pingcap/tidb/issues/17846.
	CurrentDBChanged bool

	// StrictSQLMode indicates if the session is in strict mode.
	StrictSQLMode bool

	// CommonGlobalLoaded indicates if common global variable has been loaded for this session.
	CommonGlobalLoaded bool

	// InRestrictedSQL indicates if the session is handling restricted SQL execution.
	InRestrictedSQL bool

	// SnapshotTS is used for reading history data. For simplicity, SnapshotTS only supports distsql request.
	SnapshotTS uint64

	// TxnReadTS is used for staleness transaction, it provides next staleness transaction startTS.
	TxnReadTS *TxnReadTS

	// SnapshotInfoschema is used with SnapshotTS, when the schema version at snapshotTS less than current schema
	// version, we load an old version schema for query.
	SnapshotInfoschema interface{}

	// BinlogClient is used to write binlog.
	BinlogClient *pumpcli.PumpsClient

	// GlobalVarsAccessor is used to set and get global variables.
	GlobalVarsAccessor GlobalVarAccessor

	// LastFoundRows is the number of found rows of last query statement
	LastFoundRows uint64

	// StmtCtx holds variables for current executing statement.
	StmtCtx *stmtctx.StatementContext

	// AllowAggPushDown can be set to false to forbid aggregation push down.
	AllowAggPushDown bool

	// AllowCartesianBCJ means allow broadcast CARTESIAN join, 0 means not allow, 1 means allow broadcast CARTESIAN join
	// but the table size should under the broadcast threshold, 2 means allow broadcast CARTESIAN join even if the table
	// size exceeds the broadcast threshold
	AllowCartesianBCJ int

	// MPPOuterJoinFixedBuildSide means in MPP plan, always use right(left) table as build side for left(right) out join
	MPPOuterJoinFixedBuildSide bool

	// AllowDistinctAggPushDown can be set true to allow agg with distinct push down to tikv/tiflash.
	AllowDistinctAggPushDown bool

	// EnableSkewDistinctAgg can be set true to allow skew distinct aggregate rewrite
	EnableSkewDistinctAgg bool

	// Enable3StageDistinctAgg indicates whether to allow 3 stage distinct aggregate
	Enable3StageDistinctAgg bool

	// MultiStatementMode permits incorrect client library usage. Not recommended to be turned on.
	MultiStatementMode int

	// AllowWriteRowID variable is currently not recommended to be turned on.
	AllowWriteRowID bool

	// AllowBatchCop means if we should send batch coprocessor to TiFlash. Default value is 1, means to use batch cop in case of aggregation and join.
	// Value set to 2 means to force to send batch cop for any query. Value set to 0 means never use batch cop.
	AllowBatchCop int

	// allowMPPExecution means if we should use mpp way to execute query.
	// Default value is `true`, means to be determined by the optimizer.
	// Value set to `false` means never use mpp.
	allowMPPExecution bool

	// HashExchangeWithNewCollation means if we support hash exchange when new collation is enabled.
	// Default value is `true`, means support hash exchange when new collation is enabled.
	// Value set to `false` means not use hash exchange when new collation is enabled.
	HashExchangeWithNewCollation bool

	// enforceMPPExecution means if we should enforce mpp way to execute query.
	// Default value is `false`, means to be determined by variable `allowMPPExecution`.
	// Value set to `true` means enforce use mpp.
	// Note if you want to set `enforceMPPExecution` to `true`, you must set `allowMPPExecution` to `true` first.
	enforceMPPExecution bool

	// TiFlashMaxThreads is the maximum number of threads to execute the request which is pushed down to tiflash.
	// Default value is -1, means it will not be pushed down to tiflash.
	// If the value is bigger than -1, it will be pushed down to tiflash and used to create db context in tiflash.
	TiFlashMaxThreads int64

	// TiDBAllowAutoRandExplicitInsert indicates whether explicit insertion on auto_random column is allowed.
	AllowAutoRandExplicitInsert bool

	// BroadcastJoinThresholdSize is used to limit the size of smaller table.
	// It's unit is bytes, if the size of small table is larger than it, we will not use bcj.
	BroadcastJoinThresholdSize int64

	// BroadcastJoinThresholdCount is used to limit the total count of smaller table.
	// If we can't estimate the size of one side of join child, we will check if its row number exceeds this limitation.
	BroadcastJoinThresholdCount int64

	// LimitPushDownThreshold determines if push Limit or TopN down to TiKV forcibly.
	LimitPushDownThreshold int64

	// CorrelationThreshold is the guard to enable row count estimation using column order correlation.
	CorrelationThreshold float64

	// EnableCorrelationAdjustment is used to indicate if correlation adjustment is enabled.
	EnableCorrelationAdjustment bool

	// CorrelationExpFactor is used to control the heuristic approach of row count estimation when CorrelationThreshold is not met.
	CorrelationExpFactor int

	// cpuFactor is the CPU cost of processing one expression for one row.
	cpuFactor float64
	// copCPUFactor is the CPU cost of processing one expression for one row in coprocessor.
	copCPUFactor float64
	// networkFactor is the network cost of transferring 1 byte data.
	networkFactor float64
	// ScanFactor is the IO cost of scanning 1 byte data on TiKV and TiFlash.
	scanFactor float64
	// descScanFactor is the IO cost of scanning 1 byte data on TiKV and TiFlash in desc order.
	descScanFactor float64
	// seekFactor is the IO cost of seeking the start value of a range in TiKV or TiFlash.
	seekFactor float64
	// memoryFactor is the memory cost of storing one tuple.
	memoryFactor float64
	// diskFactor is the IO cost of reading/writing one byte to temporary disk.
	diskFactor float64
	// concurrencyFactor is the CPU cost of additional one goroutine.
	concurrencyFactor float64

	// enableForceInlineCTE is used to enable/disable force inline CTE.
	enableForceInlineCTE bool

	// CopTiFlashConcurrencyFactor is the concurrency number of computation in tiflash coprocessor.
	CopTiFlashConcurrencyFactor float64

	// CurrInsertValues is used to record current ValuesExpr's values.
	// See http://dev.mysql.com/doc/refman/5.7/en/miscellaneous-functions.html#function_values
	CurrInsertValues chunk.Row

	// In https://github.com/pingcap/tidb/issues/14164, we can see that MySQL can enter the column that is not in the insert's SELECT's output.
	// We store the extra columns in this variable.
	CurrInsertBatchExtraCols [][]types.Datum

	// Per-connection time zones. Each client that connects has its own time zone setting, given by the session time_zone variable.
	// See https://dev.mysql.com/doc/refman/5.7/en/time-zone-support.html
	TimeZone *time.Location

	SQLMode mysql.SQLMode

	// AutoIncrementIncrement and AutoIncrementOffset indicates the autoID's start value and increment.
	AutoIncrementIncrement int

	AutoIncrementOffset int

	/* TiDB system variables */

	// SkipASCIICheck check on input value.
	SkipASCIICheck bool

	// SkipUTF8Check check on input value.
	SkipUTF8Check bool

	// BatchInsert indicates if we should split insert data into multiple batches.
	BatchInsert bool

	// BatchDelete indicates if we should split delete data into multiple batches.
	BatchDelete bool

	// BatchCommit indicates if we should split the transaction into multiple batches.
	BatchCommit bool

	// IDAllocator is provided by kvEncoder, if it is provided, we will use it to alloc auto id instead of using
	// Table.alloc.
	IDAllocator autoid.Allocator

	// OptimizerSelectivityLevel defines the level of the selectivity estimation in plan.
	OptimizerSelectivityLevel int

	// OptimizerEnableNewOnlyFullGroupByCheck enables the new only_full_group_by check which is implemented by maintaining functional dependency.
	OptimizerEnableNewOnlyFullGroupByCheck bool

	// EnableOuterJoinWithJoinReorder enables TiDB to involve the outer join into the join reorder.
	EnableOuterJoinReorder bool

	// OptimizerEnableNAAJ enables TiDB to use null-aware anti join.
	OptimizerEnableNAAJ bool

	// EnableTablePartition enables table partition feature.
	EnableTablePartition string

	// EnableListTablePartition enables list table partition feature.
	EnableListTablePartition bool

	// EnableCascadesPlanner enables the cascades planner.
	EnableCascadesPlanner bool

	// EnableWindowFunction enables the window function.
	EnableWindowFunction bool

	// EnablePipelinedWindowExec enables executing window functions in a pipelined manner.
	EnablePipelinedWindowExec bool

	// AllowProjectionPushDown enables pushdown projection on TiKV.
	AllowProjectionPushDown bool

	// EnableStrictDoubleTypeCheck enables table field double type check.
	EnableStrictDoubleTypeCheck bool

	// EnableVectorizedExpression  enables the vectorized expression evaluation.
	EnableVectorizedExpression bool

	// DDLReorgPriority is the operation priority of adding indices.
	DDLReorgPriority int

	// EnableAutoIncrementInGenerated is used to control whether to allow auto incremented columns in generated columns.
	EnableAutoIncrementInGenerated bool

	// EnablePointGetCache is used to cache value for point get for read only scenario.
	EnablePointGetCache bool

	// PlacementMode the placement mode we use
	//   strict: Check placement settings strictly in ddl operations
	//   ignore: Ignore all placement settings in ddl operations
	PlacementMode string

	// WaitSplitRegionFinish defines the split region behaviour is sync or async.
	WaitSplitRegionFinish bool

	// WaitSplitRegionTimeout defines the split region timeout.
	WaitSplitRegionTimeout uint64

	// EnableChunkRPC indicates whether the coprocessor request can use chunk API.
	EnableChunkRPC bool

	writeStmtBufs WriteStmtBufs

	// ConstraintCheckInPlace indicates whether to check the constraint when the SQL executing.
	ConstraintCheckInPlace bool

	// CommandValue indicates which command current session is doing.
	CommandValue uint32

	// TiDBOptJoinReorderThreshold defines the minimal number of join nodes
	// to use the greedy join reorder algorithm.
	TiDBOptJoinReorderThreshold int

	// SlowQueryFile indicates which slow query log file for SLOW_QUERY table to parse.
	SlowQueryFile string

	// EnableFastAnalyze indicates whether to take fast analyze.
	EnableFastAnalyze bool

	// TxnMode indicates should be pessimistic or optimistic.
	TxnMode string

	// LowResolutionTSO is used for reading data with low resolution TSO which is updated once every two seconds.
	LowResolutionTSO bool

	// MaxExecutionTime is the timeout for select statement, in milliseconds.
	// If the value is 0, timeouts are not enabled.
	// See https://dev.mysql.com/doc/refman/5.7/en/server-system-variables.html#sysvar_max_execution_time
	MaxExecutionTime uint64

	// Killed is a flag to indicate that this query is killed.
	Killed uint32

	// ConnectionInfo indicates current connection info used by current session.
	ConnectionInfo *ConnectionInfo

	// NoopFuncsMode allows OFF/ON/WARN values as 0/1/2.
	NoopFuncsMode int

	// StartTime is the start time of the last query.
	StartTime time.Time

	// DurationParse is the duration of parsing SQL string to AST of the last query.
	DurationParse time.Duration

	// DurationCompile is the duration of compiling AST to execution plan of the last query.
	DurationCompile time.Duration

	// RewritePhaseInfo records all information about the rewriting phase.
	RewritePhaseInfo

	// DurationOptimization is the duration of optimizing a query.
	DurationOptimization time.Duration

	// DurationWaitTS is the duration of waiting for a snapshot TS
	DurationWaitTS time.Duration

	// PrevStmt is used to store the previous executed statement in the current session.
	PrevStmt fmt.Stringer

	// prevStmtDigest is used to store the digest of the previous statement in the current session.
	prevStmtDigest string

	// AllowRemoveAutoInc indicates whether a user can drop the auto_increment column attribute or not.
	AllowRemoveAutoInc bool

	// UsePlanBaselines indicates whether we will use plan baselines to adjust plan.
	UsePlanBaselines bool

	// EvolvePlanBaselines indicates whether we will evolve the plan baselines.
	EvolvePlanBaselines bool

	// EnableExtendedStats indicates whether we enable the extended statistics feature.
	EnableExtendedStats bool

	// Unexported fields should be accessed and set through interfaces like GetReplicaRead() and SetReplicaRead().

	// allowInSubqToJoinAndAgg can be set to false to forbid rewriting the semi join to inner join with agg.
	allowInSubqToJoinAndAgg bool

	// preferRangeScan allows optimizer to always prefer range scan over table scan.
	preferRangeScan bool

	// EnableIndexMerge enables the generation of IndexMergePath.
	enableIndexMerge bool

	// replicaRead is used for reading data from replicas, only follower is supported at this time.
	replicaRead kv.ReplicaReadType
	// ReplicaClosestReadThreshold is the minimum response body size that a cop request should be sent to the closest replica.
	// this variable only take effect when `tidb_follower_read` = 'closest-adaptive'
	ReplicaClosestReadThreshold int64

	// IsolationReadEngines is used to isolation read, tidb only read from the stores whose engine type is in the engines.
	IsolationReadEngines map[kv.StoreType]struct{}

	PlannerSelectBlockAsName []ast.HintTable

	// LockWaitTimeout is the duration waiting for pessimistic lock in milliseconds
	LockWaitTimeout int64

	// MetricSchemaStep indicates the step when query metric schema.
	MetricSchemaStep int64
	// MetricSchemaRangeDuration indicates the step when query metric schema.
	MetricSchemaRangeDuration int64

	// Some data of cluster-level memory tables will be retrieved many times in different inspection rules,
	// and the cost of retrieving some data is expensive. We use the `TableSnapshot` to cache those data
	// and obtain them lazily, and provide a consistent view of inspection tables for each inspection rules.
	// All cached snapshots will be released at the end of retrieving
	InspectionTableCache map[string]TableSnapshot

	// RowEncoder is reused in session for encode row data.
	RowEncoder rowcodec.Encoder

	// SequenceState cache all sequence's latest value accessed by lastval() builtins. It's a session scoped
	// variable, and all public methods of SequenceState are currently-safe.
	SequenceState *SequenceState

	// WindowingUseHighPrecision determines whether to compute window operations without loss of precision.
	// see https://dev.mysql.com/doc/refman/8.0/en/window-function-optimization.html for more details.
	WindowingUseHighPrecision bool

	// FoundInPlanCache indicates whether this statement was found in plan cache.
	FoundInPlanCache bool
	// PrevFoundInPlanCache indicates whether the last statement was found in plan cache.
	PrevFoundInPlanCache bool

	// FoundInBinding indicates whether the execution plan is matched with the hints in the binding.
	FoundInBinding bool
	// PrevFoundInBinding indicates whether the last execution plan is matched with the hints in the binding.
	PrevFoundInBinding bool

	// OptimizerUseInvisibleIndexes indicates whether optimizer can use invisible index
	OptimizerUseInvisibleIndexes bool

	// SelectLimit limits the max counts of select statement's output
	SelectLimit uint64

	// EnableClusteredIndex indicates whether to enable clustered index when creating a new table.
	EnableClusteredIndex ClusteredIndexDefMode

	// PresumeKeyNotExists indicates lazy existence checking is enabled.
	PresumeKeyNotExists bool

	// EnableParallelApply indicates that thether to use parallel apply.
	EnableParallelApply bool

	// EnableRedactLog indicates that whether redact log.
	EnableRedactLog bool

	// ShardAllocateStep indicates the max size of continuous rowid shard in one transaction.
	ShardAllocateStep int64

	// EnableAmendPessimisticTxn indicates if schema change amend is enabled for pessimistic transactions.
	EnableAmendPessimisticTxn bool

	// LastTxnInfo keeps track the info of last committed transaction.
	LastTxnInfo string

	// LastQueryInfo keeps track the info of last query.
	LastQueryInfo sessionstates.QueryInfo

	// LastDDLInfo keeps track the info of last DDL.
	LastDDLInfo sessionstates.LastDDLInfo

	// PartitionPruneMode indicates how and when to prune partitions.
	PartitionPruneMode atomic2.String

	// TxnScope indicates the scope of the transactions. It should be `global` or equal to the value of key `zone` in config.Labels.
	TxnScope kv.TxnScopeVar

	// EnabledRateLimitAction indicates whether enabled ratelimit action during coprocessor
	EnabledRateLimitAction bool

	// EnableAsyncCommit indicates whether to enable the async commit feature.
	EnableAsyncCommit bool

	// Enable1PC indicates whether to enable the one-phase commit feature.
	Enable1PC bool

	// GuaranteeLinearizability indicates whether to guarantee linearizability
	GuaranteeLinearizability bool

	// AnalyzeVersion indicates how TiDB collect and use analyzed statistics.
	AnalyzeVersion int

	// EnableIndexMergeJoin indicates whether to enable index merge join.
	EnableIndexMergeJoin bool

	// TrackAggregateMemoryUsage indicates whether to track the memory usage of aggregate function.
	TrackAggregateMemoryUsage bool

	// TiDBEnableExchangePartition indicates whether to enable exchange partition
	TiDBEnableExchangePartition bool

	// AllowFallbackToTiKV indicates the engine types whose unavailability triggers fallback to TiKV.
	// Now we only support TiFlash.
	AllowFallbackToTiKV map[kv.StoreType]struct{}

	// CTEMaxRecursionDepth indicates The common table expression (CTE) maximum recursion depth.
	// see https://dev.mysql.com/doc/refman/8.0/en/server-system-variables.html#sysvar_cte_max_recursion_depth
	CTEMaxRecursionDepth int

	// The temporary table size threshold, which is different from MySQL. See https://github.com/pingcap/tidb/issues/28691.
	TMPTableSize int64

	// EnableStableResultMode if stabilize query results.
	EnableStableResultMode bool

	// EnablePseudoForOutdatedStats if using pseudo for outdated stats
	EnablePseudoForOutdatedStats bool

	// RegardNULLAsPoint if regard NULL as Point
	RegardNULLAsPoint bool

	// LocalTemporaryTables is *infoschema.LocalTemporaryTables, use interface to avoid circle dependency.
	// It's nil if there is no local temporary table.
	LocalTemporaryTables interface{}

	// TemporaryTableData stores committed kv values for temporary table for current session.
	TemporaryTableData TemporaryTableData

	// MPPStoreLastFailTime records the lastest fail time that a TiFlash store failed. It maps store address(string) to fail time(time.Time).
	MPPStoreLastFailTime *sync.Map

	// MPPStoreFailTTL indicates the duration that protect TiDB from sending task to a new recovered TiFlash.
	MPPStoreFailTTL string

	// ReadStaleness indicates the staleness duration for the following query
	ReadStaleness time.Duration

	// cachedStmtCtx is used to optimze the object allocation.
	cachedStmtCtx [2]stmtctx.StatementContext

	// Rng stores the rand_seed1 and rand_seed2 for Rand() function
	Rng *mathutil.MysqlRng

	// EnablePaging indicates whether enable paging in coprocessor requests.
	EnablePaging bool

	// EnableLegacyInstanceScope says if SET SESSION can be used to set an instance
	// scope variable. The default is TRUE.
	EnableLegacyInstanceScope bool

	// ReadConsistency indicates the read consistency requirement.
	ReadConsistency ReadConsistencyLevel

	// StatsLoadSyncWait indicates how long to wait for stats load before timeout.
	StatsLoadSyncWait int64

	// SysdateIsNow indicates whether Sysdate is an alias of Now function
	SysdateIsNow bool
	// EnableMutationChecker indicates whether to check data consistency for mutations
	EnableMutationChecker bool
	// AssertionLevel controls how strict the assertions on data mutations should be.
	AssertionLevel AssertionLevel
	// IgnorePreparedCacheCloseStmt controls if ignore the close-stmt command for prepared statement.
	IgnorePreparedCacheCloseStmt bool
	// EnableNewCostInterface is a internal switch to indicates whether to use the new cost calculation interface.
	EnableNewCostInterface bool
	// CostModelVersion is a internal switch to indicates the Cost Model Version.
	CostModelVersion int
	// BatchPendingTiFlashCount shows the threshold of pending TiFlash tables when batch adding.
	BatchPendingTiFlashCount int
	// RcWriteCheckTS indicates whether some special write statements don't get latest tso from PD at RC
	RcWriteCheckTS bool
	// RemoveOrderbyInSubquery indicates whether to remove ORDER BY in subquery.
	RemoveOrderbyInSubquery bool
	// NonTransactionalIgnoreError indicates whether to ignore error in non-transactional statements.
	// When set to false, returns immediately when it meets the first error.
	NonTransactionalIgnoreError bool

	// MaxAllowedPacket indicates the maximum size of a packet for the MySQL protocol.
	MaxAllowedPacket uint64

	// TiFlash related optimization, only for MPP.
	TiFlashFineGrainedShuffleStreamCount int64
	TiFlashFineGrainedShuffleBatchSize   uint64

	// RequestSourceType is the type of inner request.
	RequestSourceType string

	// MemoryDebugModeMinHeapInUse indicated the minimum heapInUse threshold that triggers the memoryDebugMode.
	MemoryDebugModeMinHeapInUse int64
	// MemoryDebugModeAlarmRatio indicated the allowable bias ratio of memory tracking accuracy check.
	// When `(memory trakced by tidb) * (1+MemoryDebugModeAlarmRatio) < actual heapInUse`, an alarm log will be recorded.
	MemoryDebugModeAlarmRatio int64

	// EnableAnalyzeSnapshot indicates whether to read data on snapshot when collecting statistics.
	// When it is false, ANALYZE reads the latest data.
	// When it is true, ANALYZE reads data on the snapshot at the beginning of ANALYZE.
	EnableAnalyzeSnapshot bool

	// DefaultStrMatchSelectivity adjust the estimation strategy for string matching expressions that can't be estimated by building into range.
	// when > 0: it's the selectivity for the expression.
	// when = 0: try to use TopN to evaluate the like expression to estimate the selectivity.
	DefaultStrMatchSelectivity float64

	// TiFlashFastScan indicates whether use fast scan in TiFlash
	TiFlashFastScan bool

	// PrimaryKeyRequired indicates if sql_require_primary_key sysvar is set
	PrimaryKeyRequired bool

	// EnablePreparedPlanCache indicates whether to enable prepared plan cache.
	EnablePreparedPlanCache bool

	// GeneralPlanCacheSize controls the size of general plan cache.
	PreparedPlanCacheSize uint64

	// PreparedPlanCacheMonitor indicates whether to enable prepared plan cache monitor.
	EnablePreparedPlanCacheMemoryMonitor bool

	// EnableGeneralPlanCache indicates whether to enable general plan cache.
	EnableGeneralPlanCache bool

	// GeneralPlanCacheSize controls the size of general plan cache.
	GeneralPlanCacheSize uint64

	// ConstraintCheckInPlacePessimistic controls whether to skip the locking of some keys in pessimistic transactions.
	// Postpone the conflict check and constraint check to prewrite or later pessimistic locking requests.
	ConstraintCheckInPlacePessimistic bool

	// EnableTiFlashReadForWriteStmt indicates whether to enable TiFlash to read for write statements.
	EnableTiFlashReadForWriteStmt bool

	// EnableUnsafeSubstitute indicates whether to enable generate column takes unsafe substitute.
	EnableUnsafeSubstitute bool

	// ForeignKeyChecks indicates whether to enable foreign key constraint check.
	ForeignKeyChecks bool

	// RangeMaxSize is the max memory limit for ranges. When the optimizer estimates that the memory usage of complete
	// ranges would exceed the limit, it chooses less accurate ranges such as full range. 0 indicates that there is no
	// memory limit for ranges.
	RangeMaxSize int64

	// LastPlanReplayerToken indicates the last plan replayer token
	LastPlanReplayerToken string

	// AnalyzePartitionConcurrency indicates concurrency for partitions in Analyze
	AnalyzePartitionConcurrency int
	// AnalyzePartitionMergeConcurrency indicates concurrency for merging partition stats
	AnalyzePartitionMergeConcurrency int

	// EnableExternalTSRead indicates whether to enable read through external ts
	EnableExternalTSRead bool

	HookContext

	// MemTracker indicates the memory tracker of current session.
	MemTracker  *memory.Tracker
	DiskTracker *memory.Tracker

	// OptPrefixIndexSingleScan indicates whether to do some optimizations to avoid double scan for prefix index.
	// When set to true, `col is (not) null`(`col` is index prefix column) is regarded as index filter rather than table filter.
	OptPrefixIndexSingleScan bool

	// ChunkPool Several chunks and columns are cached
	ChunkPool struct {
		Lock  sync.Mutex
		Alloc chunk.Allocator
	}
	// EnableReuseCheck indicates  request chunk whether use chunk alloc
	EnableReuseCheck bool

	// preuseChunkAlloc indicates whether pre statement use chunk alloc
	// like select @@last_sql_use_alloc
	preUseChunkAlloc bool
}

// GetNewChunk Attempt to request memory from the chunk pool
// thread safety
func (s *SessionVars) GetNewChunk(fields []*types.FieldType, capacity int) *chunk.Chunk {
	//Chunk memory pool is not set
	if s.ChunkPool.Alloc == nil {
		return chunk.NewChunkWithCapacity(fields, capacity)
	}
	s.ChunkPool.Lock.Lock()
	defer s.ChunkPool.Lock.Unlock()
	if s.ChunkPool.Alloc.CheckReuseAllocSize() && (!s.GetUseChunkAlloc()) {
		s.StmtCtx.SetUseChunkAlloc()
	}
	chk := s.ChunkPool.Alloc.Alloc(fields, capacity, capacity)
	return chk
}

// GetNewChunkWithCapacity Attempt to request memory from the chunk pool
// thread safety
func (s *SessionVars) GetNewChunkWithCapacity(fields []*types.FieldType, capacity int, maxCachesize int) *chunk.Chunk {
	if s.ChunkPool.Alloc == nil {
		return chunk.New(fields, capacity, maxCachesize)
	}
	s.ChunkPool.Lock.Lock()
	defer s.ChunkPool.Lock.Unlock()
	if s.ChunkPool.Alloc.CheckReuseAllocSize() && (!s.GetUseChunkAlloc()) {
		s.StmtCtx.SetUseChunkAlloc()
	}
	chk := s.ChunkPool.Alloc.Alloc(fields, capacity, maxCachesize)
	return chk
}

// ExchangeChunkStatus give the status to preUseChunkAlloc
func (s *SessionVars) ExchangeChunkStatus() {
	s.preUseChunkAlloc = s.GetUseChunkAlloc()
}

// GetUseChunkAlloc return useChunkAlloc status
func (s *SessionVars) GetUseChunkAlloc() bool {
	return s.StmtCtx.GetUseChunkAllocStatus()
}

// SetAlloc Attempt to set the buffer pool address
func (s *SessionVars) SetAlloc(alloc chunk.Allocator) {
	if !s.EnableReuseCheck {
		return
	}
	s.ChunkPool.Alloc = alloc
}

// ClearAlloc indicates stop reuse chunk
func (s *SessionVars) ClearAlloc() {
	s.ChunkPool.Alloc = nil
}

// GetPreparedStmtByName returns the prepared statement specified by stmtName.
func (s *SessionVars) GetPreparedStmtByName(stmtName string) (interface{}, error) {
	stmtID, ok := s.PreparedStmtNameToID[stmtName]
	if !ok {
		return nil, ErrStmtNotFound
	}
	return s.GetPreparedStmtByID(stmtID)
}

// GetPreparedStmtByID returns the prepared statement specified by stmtID.
func (s *SessionVars) GetPreparedStmtByID(stmtID uint32) (interface{}, error) {
	stmt, ok := s.PreparedStmts[stmtID]
	if !ok {
		return nil, ErrStmtNotFound
	}
	return stmt, nil
}

// InitStatementContext initializes a StatementContext, the object is reused to reduce allocation.
func (s *SessionVars) InitStatementContext() *stmtctx.StatementContext {
<<<<<<< HEAD
	sc := &s.cached.data[0]
	if sc == s.StmtCtx {
		sc = &s.cached.data[1]
=======
	sc := &s.cachedStmtCtx[0]
	if sc == s.StmtCtx {
		sc = &s.cachedStmtCtx[1]
>>>>>>> f79e67f9
	}
	*sc = stmtctx.StatementContext{}
	return sc
}

// AllocMPPTaskID allocates task id for mpp tasks. It will reset the task id if the query's
// startTs is different.
func (s *SessionVars) AllocMPPTaskID(startTS uint64) int64 {
	s.mppTaskIDAllocator.mu.Lock()
	defer s.mppTaskIDAllocator.mu.Unlock()
	if s.mppTaskIDAllocator.lastTS == startTS {
		s.mppTaskIDAllocator.taskID++
		return s.mppTaskIDAllocator.taskID
	}
	s.mppTaskIDAllocator.lastTS = startTS
	s.mppTaskIDAllocator.taskID = 1
	return 1
}

// IsMPPAllowed returns whether mpp execution is allowed.
func (s *SessionVars) IsMPPAllowed() bool {
	return s.allowMPPExecution
}

// IsMPPEnforced returns whether mpp execution is enforced.
func (s *SessionVars) IsMPPEnforced() bool {
	return s.allowMPPExecution && s.enforceMPPExecution
}

// RaiseWarningWhenMPPEnforced will raise a warning when mpp mode is enforced and executing explain statement.
// TODO: Confirm whether this function will be inlined and
// omit the overhead of string construction when calling with false condition.
func (s *SessionVars) RaiseWarningWhenMPPEnforced(warning string) {
	if s.IsMPPEnforced() && s.StmtCtx.InExplainStmt {
		s.StmtCtx.AppendWarning(errors.New(warning))
	}
}

// CheckAndGetTxnScope will return the transaction scope we should use in the current session.
func (s *SessionVars) CheckAndGetTxnScope() string {
	if s.InRestrictedSQL || !EnableLocalTxn.Load() {
		return kv.GlobalTxnScope
	}
	if s.TxnScope.GetVarValue() == kv.LocalTxnScope {
		return s.TxnScope.GetTxnScope()
	}
	return kv.GlobalTxnScope
}

// IsDynamicPartitionPruneEnabled indicates whether dynamic partition prune enabled
// Note that: IsDynamicPartitionPruneEnabled only indicates whether dynamic partition prune mode is enabled according to
// session variable, it isn't guaranteed to be used during query due to other conditions checking.
func (s *SessionVars) IsDynamicPartitionPruneEnabled() bool {
	return PartitionPruneMode(s.PartitionPruneMode.Load()) == Dynamic
}

// BuildParserConfig generate parser.ParserConfig for initial parser
func (s *SessionVars) BuildParserConfig() parser.ParserConfig {
	return parser.ParserConfig{
		EnableWindowFunction:        s.EnableWindowFunction,
		EnableStrictDoubleTypeCheck: s.EnableStrictDoubleTypeCheck,
		SkipPositionRecording:       true,
	}
}

// AllocNewPlanID alloc new ID
func (s *SessionVars) AllocNewPlanID() int {
	s.PlanID++
	return s.PlanID
}

const (
	// PlacementModeStrict indicates all placement operations should be checked strictly in ddl
	PlacementModeStrict string = "STRICT"
	// PlacementModeIgnore indicates ignore all placement operations in ddl
	PlacementModeIgnore string = "IGNORE"
)

// PartitionPruneMode presents the prune mode used.
type PartitionPruneMode string

const (
	// Static indicates only prune at plan phase.
	Static PartitionPruneMode = "static"
	// Dynamic indicates only prune at execute phase.
	Dynamic PartitionPruneMode = "dynamic"

	// Don't use out-of-date mode.

	// StaticOnly is out-of-date.
	StaticOnly PartitionPruneMode = "static-only"
	// DynamicOnly is out-of-date.
	DynamicOnly PartitionPruneMode = "dynamic-only"
	// StaticButPrepareDynamic is out-of-date.
	StaticButPrepareDynamic PartitionPruneMode = "static-collect-dynamic"
)

// Valid indicate PruneMode is validated.
func (p PartitionPruneMode) Valid() bool {
	switch p {
	case Static, Dynamic, StaticOnly, DynamicOnly:
		return true
	default:
		return false
	}
}

// Update updates out-of-date PruneMode.
func (p PartitionPruneMode) Update() PartitionPruneMode {
	switch p {
	case StaticOnly, StaticButPrepareDynamic:
		return Static
	case DynamicOnly:
		return Dynamic
	default:
		return p
	}
}

// PreparedParams contains the parameters of the current prepared statement when executing it.
type PreparedParams []types.Datum

func (pps PreparedParams) String() string {
	if len(pps) == 0 {
		return ""
	}
	return " [arguments: " + types.DatumsToStrNoErr(pps) + "]"
}

// ConnectionInfo presents the connection information, which is mainly used by audit logs.
type ConnectionInfo struct {
	ConnectionID      uint64
	ConnectionType    string
	Host              string
	ClientIP          string
	ClientPort        string
	ServerID          int
	ServerIP          string
	ServerPort        int
	Duration          float64
	User              string
	ServerOSLoginUser string
	OSVersion         string
	ClientVersion     string
	ServerVersion     string
	SSLVersion        string
	PID               int
	DB                string
}

const (
	// ConnTypeSocket indicates socket without TLS.
	ConnTypeSocket string = "Socket"
	// ConnTypeUnixSocket indicates Unix Socket.
	ConnTypeUnixSocket string = "UnixSocket"
	// ConnTypeTLS indicates socket with TLS.
	ConnTypeTLS string = "SSL/TLS"
)

// IsSecureTransport checks whether the connection is secure.
func (connInfo *ConnectionInfo) IsSecureTransport() bool {
	switch connInfo.ConnectionType {
	case ConnTypeUnixSocket, ConnTypeTLS:
		return true
	}
	return false
}

// NewSessionVars creates a session vars object.
func NewSessionVars(hctx HookContext) *SessionVars {
	vars := &SessionVars{
		userVars: struct {
			lock   sync.RWMutex
			values map[string]types.Datum
			types  map[string]*types.FieldType
		}{
			values: make(map[string]types.Datum),
			types:  make(map[string]*types.FieldType),
		},
		systems:                       make(map[string]string),
		stmtVars:                      make(map[string]string),
		PreparedStmts:                 make(map[uint32]interface{}),
		PreparedStmtNameToID:          make(map[string]uint32),
		PreparedParams:                make([]types.Datum, 0, 10),
		TxnCtx:                        &TransactionContext{},
		RetryInfo:                     &RetryInfo{},
		ActiveRoles:                   make([]*auth.RoleIdentity, 0, 10),
		StrictSQLMode:                 true,
		AutoIncrementIncrement:        DefAutoIncrementIncrement,
		AutoIncrementOffset:           DefAutoIncrementOffset,
		Status:                        mysql.ServerStatusAutocommit,
		StmtCtx:                       new(stmtctx.StatementContext),
		AllowAggPushDown:              false,
		AllowCartesianBCJ:             DefOptCartesianBCJ,
		MPPOuterJoinFixedBuildSide:    DefOptMPPOuterJoinFixedBuildSide,
		BroadcastJoinThresholdSize:    DefBroadcastJoinThresholdSize,
		BroadcastJoinThresholdCount:   DefBroadcastJoinThresholdSize,
		OptimizerSelectivityLevel:     DefTiDBOptimizerSelectivityLevel,
		EnableOuterJoinReorder:        DefTiDBEnableOuterJoinReorder,
		RetryLimit:                    DefTiDBRetryLimit,
		DisableTxnAutoRetry:           DefTiDBDisableTxnAutoRetry,
		DDLReorgPriority:              kv.PriorityLow,
		allowInSubqToJoinAndAgg:       DefOptInSubqToJoinAndAgg,
		preferRangeScan:               DefOptPreferRangeScan,
		EnableCorrelationAdjustment:   DefOptEnableCorrelationAdjustment,
		LimitPushDownThreshold:        DefOptLimitPushDownThreshold,
		CorrelationThreshold:          DefOptCorrelationThreshold,
		CorrelationExpFactor:          DefOptCorrelationExpFactor,
		cpuFactor:                     DefOptCPUFactor,
		copCPUFactor:                  DefOptCopCPUFactor,
		CopTiFlashConcurrencyFactor:   DefOptTiFlashConcurrencyFactor,
		networkFactor:                 DefOptNetworkFactor,
		scanFactor:                    DefOptScanFactor,
		descScanFactor:                DefOptDescScanFactor,
		seekFactor:                    DefOptSeekFactor,
		memoryFactor:                  DefOptMemoryFactor,
		diskFactor:                    DefOptDiskFactor,
		concurrencyFactor:             DefOptConcurrencyFactor,
		enableForceInlineCTE:          DefOptForceInlineCTE,
		EnableVectorizedExpression:    DefEnableVectorizedExpression,
		CommandValue:                  uint32(mysql.ComSleep),
		TiDBOptJoinReorderThreshold:   DefTiDBOptJoinReorderThreshold,
		SlowQueryFile:                 config.GetGlobalConfig().Log.SlowQueryFile,
		WaitSplitRegionFinish:         DefTiDBWaitSplitRegionFinish,
		WaitSplitRegionTimeout:        DefWaitSplitRegionTimeout,
		enableIndexMerge:              DefTiDBEnableIndexMerge,
		NoopFuncsMode:                 TiDBOptOnOffWarn(DefTiDBEnableNoopFuncs),
		replicaRead:                   kv.ReplicaReadLeader,
		AllowRemoveAutoInc:            DefTiDBAllowRemoveAutoInc,
		UsePlanBaselines:              DefTiDBUsePlanBaselines,
		EvolvePlanBaselines:           DefTiDBEvolvePlanBaselines,
		EnableExtendedStats:           false,
		IsolationReadEngines:          make(map[kv.StoreType]struct{}),
		LockWaitTimeout:               DefInnodbLockWaitTimeout * 1000,
		MetricSchemaStep:              DefTiDBMetricSchemaStep,
		MetricSchemaRangeDuration:     DefTiDBMetricSchemaRangeDuration,
		SequenceState:                 NewSequenceState(),
		WindowingUseHighPrecision:     true,
		PrevFoundInPlanCache:          DefTiDBFoundInPlanCache,
		FoundInPlanCache:              DefTiDBFoundInPlanCache,
		PrevFoundInBinding:            DefTiDBFoundInBinding,
		FoundInBinding:                DefTiDBFoundInBinding,
		SelectLimit:                   math.MaxUint64,
		AllowAutoRandExplicitInsert:   DefTiDBAllowAutoRandExplicitInsert,
		EnableClusteredIndex:          DefTiDBEnableClusteredIndex,
		EnableParallelApply:           DefTiDBEnableParallelApply,
		ShardAllocateStep:             DefTiDBShardAllocateStep,
		EnableAmendPessimisticTxn:     DefTiDBEnableAmendPessimisticTxn,
		PartitionPruneMode:            *atomic2.NewString(DefTiDBPartitionPruneMode),
		TxnScope:                      kv.NewDefaultTxnScopeVar(),
		EnabledRateLimitAction:        DefTiDBEnableRateLimitAction,
		EnableAsyncCommit:             DefTiDBEnableAsyncCommit,
		Enable1PC:                     DefTiDBEnable1PC,
		GuaranteeLinearizability:      DefTiDBGuaranteeLinearizability,
		AnalyzeVersion:                DefTiDBAnalyzeVersion,
		EnableIndexMergeJoin:          DefTiDBEnableIndexMergeJoin,
		AllowFallbackToTiKV:           make(map[kv.StoreType]struct{}),
		CTEMaxRecursionDepth:          DefCTEMaxRecursionDepth,
		TMPTableSize:                  DefTiDBTmpTableMaxSize,
		MPPStoreLastFailTime:          new(sync.Map),
		MPPStoreFailTTL:               DefTiDBMPPStoreFailTTL,
		Rng:                           mathutil.NewWithTime(),
		StatsLoadSyncWait:             StatsLoadSyncWait.Load(),
		EnableLegacyInstanceScope:     DefEnableLegacyInstanceScope,
		RemoveOrderbyInSubquery:       DefTiDBRemoveOrderbyInSubquery,
		EnableSkewDistinctAgg:         DefTiDBSkewDistinctAgg,
		Enable3StageDistinctAgg:       DefTiDB3StageDistinctAgg,
		MaxAllowedPacket:              DefMaxAllowedPacket,
		TiFlashFastScan:               DefTiFlashFastScan,
		EnableTiFlashReadForWriteStmt: DefTiDBEnableTiFlashReadForWriteStmt,
		ForeignKeyChecks:              DefTiDBForeignKeyChecks,
		HookContext:                   hctx,
		EnableReuseCheck:              DefTiDBEnableReusechunk,
		//useChunkAlloc:                 DefTiDBUseAlloc,
		preUseChunkAlloc: DefTiDBUseAlloc,
		ChunkPool: struct {
			Lock  sync.Mutex
			Alloc chunk.Allocator
		}{Alloc: nil},
	}
	vars.KVVars = tikvstore.NewVariables(&vars.Killed)
	vars.Concurrency = Concurrency{
		indexLookupConcurrency:     DefIndexLookupConcurrency,
		indexSerialScanConcurrency: DefIndexSerialScanConcurrency,
		indexLookupJoinConcurrency: DefIndexLookupJoinConcurrency,
		hashJoinConcurrency:        DefTiDBHashJoinConcurrency,
		projectionConcurrency:      DefTiDBProjectionConcurrency,
		distSQLScanConcurrency:     DefDistSQLScanConcurrency,
		hashAggPartialConcurrency:  DefTiDBHashAggPartialConcurrency,
		hashAggFinalConcurrency:    DefTiDBHashAggFinalConcurrency,
		windowConcurrency:          DefTiDBWindowConcurrency,
		mergeJoinConcurrency:       DefTiDBMergeJoinConcurrency,
		streamAggConcurrency:       DefTiDBStreamAggConcurrency,
		ExecutorConcurrency:        DefExecutorConcurrency,
	}
	vars.MemQuota = MemQuota{
		MemQuotaQuery:      DefTiDBMemQuotaQuery,
		MemQuotaApplyCache: DefTiDBMemQuotaApplyCache,
	}
	vars.BatchSize = BatchSize{
		IndexJoinBatchSize: DefIndexJoinBatchSize,
		IndexLookupSize:    DefIndexLookupSize,
		InitChunkSize:      DefInitChunkSize,
		MaxChunkSize:       DefMaxChunkSize,
		MinPagingSize:      DefMinPagingSize,
		MaxPagingSize:      DefMaxPagingSize,
	}
	vars.DMLBatchSize = DefDMLBatchSize
	vars.AllowBatchCop = DefTiDBAllowBatchCop
	vars.allowMPPExecution = DefTiDBAllowMPPExecution
	vars.HashExchangeWithNewCollation = DefTiDBHashExchangeWithNewCollation
	vars.enforceMPPExecution = DefTiDBEnforceMPPExecution
	vars.TiFlashMaxThreads = DefTiFlashMaxThreads
	vars.MPPStoreFailTTL = DefTiDBMPPStoreFailTTL
	vars.DiskTracker = disk.NewTracker(memory.LabelForSession, -1)
	vars.MemTracker = memory.NewTracker(memory.LabelForSession, vars.MemQuotaQuery)
	vars.MemTracker.IsRootTrackerOfSess = true

	for _, engine := range config.GetGlobalConfig().IsolationRead.Engines {
		switch engine {
		case kv.TiFlash.Name():
			vars.IsolationReadEngines[kv.TiFlash] = struct{}{}
		case kv.TiKV.Name():
			vars.IsolationReadEngines[kv.TiKV] = struct{}{}
		case kv.TiDB.Name():
			vars.IsolationReadEngines[kv.TiDB] = struct{}{}
		}
	}
	if !EnableLocalTxn.Load() {
		vars.TxnScope = kv.NewGlobalTxnScopeVar()
	}
	vars.systems[CharacterSetConnection], vars.systems[CollationConnection] = charset.GetDefaultCharsetAndCollate()
	return vars
}

// GetAllowInSubqToJoinAndAgg get AllowInSubqToJoinAndAgg from sql hints and SessionVars.allowInSubqToJoinAndAgg.
func (s *SessionVars) GetAllowInSubqToJoinAndAgg() bool {
	if s.StmtCtx.HasAllowInSubqToJoinAndAggHint {
		return s.StmtCtx.AllowInSubqToJoinAndAgg
	}
	return s.allowInSubqToJoinAndAgg
}

// SetAllowInSubqToJoinAndAgg set SessionVars.allowInSubqToJoinAndAgg.
func (s *SessionVars) SetAllowInSubqToJoinAndAgg(val bool) {
	s.allowInSubqToJoinAndAgg = val
}

// GetAllowPreferRangeScan get preferRangeScan from SessionVars.preferRangeScan.
func (s *SessionVars) GetAllowPreferRangeScan() bool {
	return s.preferRangeScan
}

// SetAllowPreferRangeScan set SessionVars.preferRangeScan.
func (s *SessionVars) SetAllowPreferRangeScan(val bool) {
	s.preferRangeScan = val
}

// GetEnableCascadesPlanner get EnableCascadesPlanner from sql hints and SessionVars.EnableCascadesPlanner.
func (s *SessionVars) GetEnableCascadesPlanner() bool {
	if s.StmtCtx.HasEnableCascadesPlannerHint {
		return s.StmtCtx.EnableCascadesPlanner
	}
	return s.EnableCascadesPlanner
}

// SetEnableCascadesPlanner set SessionVars.EnableCascadesPlanner.
func (s *SessionVars) SetEnableCascadesPlanner(val bool) {
	s.EnableCascadesPlanner = val
}

// GetEnableIndexMerge get EnableIndexMerge from SessionVars.enableIndexMerge.
func (s *SessionVars) GetEnableIndexMerge() bool {
	return s.enableIndexMerge
}

// SetEnableIndexMerge set SessionVars.enableIndexMerge.
func (s *SessionVars) SetEnableIndexMerge(val bool) {
	s.enableIndexMerge = val
}

// GetEnablePseudoForOutdatedStats get EnablePseudoForOutdatedStats from SessionVars.EnablePseudoForOutdatedStats.
func (s *SessionVars) GetEnablePseudoForOutdatedStats() bool {
	return s.EnablePseudoForOutdatedStats
}

// SetEnablePseudoForOutdatedStats set SessionVars.EnablePseudoForOutdatedStats.
func (s *SessionVars) SetEnablePseudoForOutdatedStats(val bool) {
	s.EnablePseudoForOutdatedStats = val
}

// GetReplicaRead get ReplicaRead from sql hints and SessionVars.replicaRead.
func (s *SessionVars) GetReplicaRead() kv.ReplicaReadType {
	if s.StmtCtx.HasReplicaReadHint {
		return kv.ReplicaReadType(s.StmtCtx.ReplicaRead)
	}
	// if closest-adaptive is unavailable, fallback to leader read
	if s.replicaRead == kv.ReplicaReadClosestAdaptive && !IsAdaptiveReplicaReadEnabled() {
		return kv.ReplicaReadLeader
	}
	return s.replicaRead
}

// SetReplicaRead set SessionVars.replicaRead.
func (s *SessionVars) SetReplicaRead(val kv.ReplicaReadType) {
	s.replicaRead = val
}

// IsReplicaReadClosestAdaptive returns whether adaptive closest replica can be enabled.
func (s *SessionVars) IsReplicaReadClosestAdaptive() bool {
	return s.replicaRead == kv.ReplicaReadClosestAdaptive && IsAdaptiveReplicaReadEnabled()
}

// GetWriteStmtBufs get pointer of SessionVars.writeStmtBufs.
func (s *SessionVars) GetWriteStmtBufs() *WriteStmtBufs {
	return &s.writeStmtBufs
}

// GetSplitRegionTimeout gets split region timeout.
func (s *SessionVars) GetSplitRegionTimeout() time.Duration {
	return time.Duration(s.WaitSplitRegionTimeout) * time.Second
}

// GetIsolationReadEngines gets isolation read engines.
func (s *SessionVars) GetIsolationReadEngines() map[kv.StoreType]struct{} {
	return s.IsolationReadEngines
}

// CleanBuffers cleans the temporary bufs
func (s *SessionVars) CleanBuffers() {
	s.GetWriteStmtBufs().clean()
}

// AllocPlanColumnID allocates column id for plan.
func (s *SessionVars) AllocPlanColumnID() int64 {
	s.PlanColumnID++
	return s.PlanColumnID
}

// GetCharsetInfo gets charset and collation for current context.
// What character set should the server translate a statement to after receiving it?
// For this, the server uses the character_set_connection and collation_connection system variables.
// It converts statements sent by the client from character_set_client to character_set_connection
// (except for string literals that have an introducer such as _latin1 or _utf8).
// collation_connection is important for comparisons of literal strings.
// For comparisons of strings with column values, collation_connection does not matter because columns
// have their own collation, which has a higher collation precedence.
// See https://dev.mysql.com/doc/refman/5.7/en/charset-connection.html
func (s *SessionVars) GetCharsetInfo() (charset, collation string) {
	charset = s.systems[CharacterSetConnection]
	collation = s.systems[CollationConnection]
	return
}

// GetParseParams gets the parse parameters from session variables.
func (s *SessionVars) GetParseParams() []parser.ParseParam {
	chs, coll := s.GetCharsetInfo()
	cli, err := s.GetSessionOrGlobalSystemVar(context.Background(), CharacterSetClient)
	if err != nil {
		cli = ""
	}
	return []parser.ParseParam{
		parser.CharsetConnection(chs),
		parser.CollationConnection(coll),
		parser.CharsetClient(cli),
	}
}

// SetStringUserVar set the value and collation for user defined variable.
func (s *SessionVars) SetStringUserVar(name string, strVal string, collation string) {
	name = strings.ToLower(name)
	if len(collation) > 0 {
		s.SetUserVarVal(name, types.NewCollationStringDatum(stringutil.Copy(strVal), collation))
	} else {
		_, collation = s.GetCharsetInfo()
		s.SetUserVarVal(name, types.NewCollationStringDatum(stringutil.Copy(strVal), collation))
	}
}

// UnsetUserVar unset an user defined variable by name.
func (s *SessionVars) UnsetUserVar(varName string) {
	varName = strings.ToLower(varName)
	s.userVars.lock.Lock()
	defer s.userVars.lock.Unlock()
	delete(s.userVars.values, varName)
	delete(s.userVars.types, varName)
}

// SetLastInsertID saves the last insert id to the session context.
// TODO: we may store the result for last_insert_id sys var later.
func (s *SessionVars) SetLastInsertID(insertID uint64) {
	s.StmtCtx.LastInsertID = insertID
}

// SetStatusFlag sets the session server status variable.
// If on is true sets the flag in session status,
// otherwise removes the flag.
func (s *SessionVars) SetStatusFlag(flag uint16, on bool) {
	if on {
		s.Status |= flag
		return
	}
	s.Status &= ^flag
}

// GetStatusFlag gets the session server status variable, returns true if it is on.
func (s *SessionVars) GetStatusFlag(flag uint16) bool {
	return s.Status&flag > 0
}

// SetInTxn sets whether the session is in transaction.
// It also updates the IsExplicit flag in TxnCtx if val is true.
func (s *SessionVars) SetInTxn(val bool) {
	s.SetStatusFlag(mysql.ServerStatusInTrans, val)
	if val {
		s.TxnCtx.IsExplicit = val
	}
}

// InTxn returns if the session is in transaction.
func (s *SessionVars) InTxn() bool {
	return s.GetStatusFlag(mysql.ServerStatusInTrans)
}

// IsAutocommit returns if the session is set to autocommit.
func (s *SessionVars) IsAutocommit() bool {
	return s.GetStatusFlag(mysql.ServerStatusAutocommit)
}

// IsIsolation if true it means the transaction is at that isolation level.
func (s *SessionVars) IsIsolation(isolation string) bool {
	if s.TxnCtx.Isolation != "" {
		return s.TxnCtx.Isolation == isolation
	}
	if s.txnIsolationLevelOneShot.state == oneShotUse {
		s.TxnCtx.Isolation = s.txnIsolationLevelOneShot.value
	}
	if s.TxnCtx.Isolation == "" {
		s.TxnCtx.Isolation, _ = s.GetSystemVar(TxnIsolation)
	}
	return s.TxnCtx.Isolation == isolation
}

// IsolationLevelForNewTxn returns the isolation level if we want to enter a new transaction
func (s *SessionVars) IsolationLevelForNewTxn() (isolation string) {
	if s.InTxn() {
		if s.txnIsolationLevelOneShot.state == oneShotSet {
			isolation = s.txnIsolationLevelOneShot.value
		}
	} else {
		if s.txnIsolationLevelOneShot.state == oneShotUse {
			isolation = s.txnIsolationLevelOneShot.value
		}
	}

	if isolation == "" {
		isolation, _ = s.GetSystemVar(TxnIsolation)
	}

	return
}

// SetTxnIsolationLevelOneShotStateForNextTxn sets the txnIsolationLevelOneShot.state for next transaction.
func (s *SessionVars) SetTxnIsolationLevelOneShotStateForNextTxn() {
	if isoLevelOneShot := &s.txnIsolationLevelOneShot; isoLevelOneShot.state != oneShotDef {
		switch isoLevelOneShot.state {
		case oneShotSet:
			isoLevelOneShot.state = oneShotUse
		case oneShotUse:
			isoLevelOneShot.state = oneShotDef
			isoLevelOneShot.value = ""
		}
	}
}

// IsPessimisticReadConsistency if true it means the statement is in an read consistency pessimistic transaction.
func (s *SessionVars) IsPessimisticReadConsistency() bool {
	return s.TxnCtx.IsPessimistic && s.IsIsolation(ast.ReadCommitted)
}

// GetNextPreparedStmtID generates and returns the next session scope prepared statement id.
func (s *SessionVars) GetNextPreparedStmtID() uint32 {
	s.preparedStmtID++
	return s.preparedStmtID
}

// SetNextPreparedStmtID sets the next prepared statement id. It's only used in restoring session states.
func (s *SessionVars) SetNextPreparedStmtID(preparedStmtID uint32) {
	s.preparedStmtID = preparedStmtID
}

// Location returns the value of time_zone session variable. If it is nil, then return time.Local.
func (s *SessionVars) Location() *time.Location {
	loc := s.TimeZone
	if loc == nil {
		loc = timeutil.SystemLocation()
	}
	return loc
}

// GetSystemVar gets the string value of a system variable.
func (s *SessionVars) GetSystemVar(name string) (string, bool) {
	if name == WarningCount {
		return strconv.Itoa(s.SysWarningCount), true
	} else if name == ErrorCount {
		return strconv.Itoa(int(s.SysErrorCount)), true
	}
	if val, ok := s.stmtVars[name]; ok {
		return val, ok
	}
	val, ok := s.systems[name]
	return val, ok
}

func (s *SessionVars) setDDLReorgPriority(val string) {
	val = strings.ToLower(val)
	switch val {
	case "priority_low":
		s.DDLReorgPriority = kv.PriorityLow
	case "priority_normal":
		s.DDLReorgPriority = kv.PriorityNormal
	case "priority_high":
		s.DDLReorgPriority = kv.PriorityHigh
	default:
		s.DDLReorgPriority = kv.PriorityLow
	}
}

type planCacheStmtKey string

func (k planCacheStmtKey) Hash() []byte {
	return []byte(k)
}

// AddGeneralPlanCacheStmt adds this PlanCacheStmt into general-plan-cache-stmt cache
func (s *SessionVars) AddGeneralPlanCacheStmt(sql string, stmt interface{}) {
	if s.generalPlanCacheStmts == nil {
		s.generalPlanCacheStmts = kvcache.NewSimpleLRUCache(uint(s.GeneralPlanCacheSize), 0, 0)
	}
	s.generalPlanCacheStmts.Put(planCacheStmtKey(sql), stmt)
}

// GetGeneralPlanCacheStmt gets the PlanCacheStmt.
func (s *SessionVars) GetGeneralPlanCacheStmt(sql string) interface{} {
	if s.generalPlanCacheStmts == nil {
		return nil
	}
	stmt, _ := s.generalPlanCacheStmts.Get(planCacheStmtKey(sql))
	return stmt
}

// AddPreparedStmt adds prepareStmt to current session and count in global.
func (s *SessionVars) AddPreparedStmt(stmtID uint32, stmt interface{}) error {
	if _, exists := s.PreparedStmts[stmtID]; !exists {
		valStr, _ := s.GetSystemVar(MaxPreparedStmtCount)
		maxPreparedStmtCount, err := strconv.ParseInt(valStr, 10, 64)
		if err != nil {
			maxPreparedStmtCount = DefMaxPreparedStmtCount
		}
		newPreparedStmtCount := atomic.AddInt64(&PreparedStmtCount, 1)
		if maxPreparedStmtCount >= 0 && newPreparedStmtCount > maxPreparedStmtCount {
			atomic.AddInt64(&PreparedStmtCount, -1)
			return ErrMaxPreparedStmtCountReached.GenWithStackByArgs(maxPreparedStmtCount)
		}
		metrics.PreparedStmtGauge.Set(float64(newPreparedStmtCount))
	}
	s.PreparedStmts[stmtID] = stmt
	return nil
}

// RemovePreparedStmt removes preparedStmt from current session and decrease count in global.
func (s *SessionVars) RemovePreparedStmt(stmtID uint32) {
	_, exists := s.PreparedStmts[stmtID]
	if !exists {
		return
	}
	delete(s.PreparedStmts, stmtID)
	afterMinus := atomic.AddInt64(&PreparedStmtCount, -1)
	metrics.PreparedStmtGauge.Set(float64(afterMinus))
}

// WithdrawAllPreparedStmt remove all preparedStmt in current session and decrease count in global.
func (s *SessionVars) WithdrawAllPreparedStmt() {
	psCount := len(s.PreparedStmts)
	if psCount == 0 {
		return
	}
	afterMinus := atomic.AddInt64(&PreparedStmtCount, -int64(psCount))
	metrics.PreparedStmtGauge.Set(float64(afterMinus))
}

// SetStmtVar sets the value of a system variable temporarily
func (s *SessionVars) setStmtVar(name string, val string) error {
	s.stmtVars[name] = val
	return nil
}

// ClearStmtVars clear temporarily system variables.
func (s *SessionVars) ClearStmtVars() {
	s.stmtVars = make(map[string]string)
}

// GetSessionOrGlobalSystemVar gets a system variable.
// If it is a session only variable, use the default value defined in code.
// Returns error if there is no such variable.
func (s *SessionVars) GetSessionOrGlobalSystemVar(ctx context.Context, name string) (string, error) {
	sv := GetSysVar(name)
	if sv == nil {
		return "", ErrUnknownSystemVar.GenWithStackByArgs(name)
	}
	if sv.HasNoneScope() {
		return sv.Value, nil
	}
	if sv.HasSessionScope() {
		// Populate the value to s.systems if it is not there already.
		// in future should be already loaded on session init
		if sv.GetSession != nil {
			// shortcut to the getter, we won't use the value
			return sv.GetSessionFromHook(s)
		}
		if _, ok := s.systems[sv.Name]; !ok {
			if sv.HasGlobalScope() {
				if val, err := s.GlobalVarsAccessor.GetGlobalSysVar(sv.Name); err == nil {
					s.systems[sv.Name] = val
				}
			} else {
				s.systems[sv.Name] = sv.Value // no global scope, use default
			}
		}
		return sv.GetSessionFromHook(s)
	}
	return sv.GetGlobalFromHook(ctx, s)
}

// GetSessionStatesSystemVar gets the session variable value for session states.
// It's only used for encoding session states when migrating a session.
// The returned boolean indicates whether to keep this value in the session states.
func (s *SessionVars) GetSessionStatesSystemVar(name string) (string, bool, error) {
	sv := GetSysVar(name)
	if sv == nil {
		return "", false, ErrUnknownSystemVar.GenWithStackByArgs(name)
	}
	// Call GetStateValue first if it exists. Otherwise, call GetSession.
	if sv.GetStateValue != nil {
		return sv.GetStateValue(s)
	}
	if sv.GetSession != nil {
		val, err := sv.GetSessionFromHook(s)
		return val, err == nil, err
	}
	// Only get the cached value. No need to check the global or default value.
	if val, ok := s.systems[sv.Name]; ok {
		return val, true, nil
	}
	return "", false, nil
}

// GetGlobalSystemVar gets a global system variable.
func (s *SessionVars) GetGlobalSystemVar(ctx context.Context, name string) (string, error) {
	sv := GetSysVar(name)
	if sv == nil {
		return "", ErrUnknownSystemVar.GenWithStackByArgs(name)
	}
	return sv.GetGlobalFromHook(ctx, s)
}

// SetStmtVar sets system variable and updates SessionVars states.
func (s *SessionVars) SetStmtVar(name string, value string) error {
	name = strings.ToLower(name)
	sysVar := GetSysVar(name)
	if sysVar == nil {
		return ErrUnknownSystemVar.GenWithStackByArgs(name)
	}
	sVal, err := sysVar.Validate(s, value, ScopeSession)
	if err != nil {
		return err
	}
	return s.setStmtVar(name, sVal)
}

// SetSystemVar sets the value of a system variable for session scope.
// Values are automatically normalized (i.e. oN / on / 1 => ON)
// and the validation function is run. To set with less validation, see
// SetSystemVarWithRelaxedValidation.
func (s *SessionVars) SetSystemVar(name string, val string) error {
	sv := GetSysVar(name)
	if sv == nil {
		return ErrUnknownSystemVar.GenWithStackByArgs(name)
	}
	val, err := sv.Validate(s, val, ScopeSession)
	if err != nil {
		return err
	}
	return sv.SetSessionFromHook(s, val)
}

// SetSystemVarWithoutValidation sets the value of a system variable for session scope.
// Deprecated: Values are NOT normalized or Validated.
func (s *SessionVars) SetSystemVarWithoutValidation(name string, val string) error {
	sv := GetSysVar(name)
	if sv == nil {
		return ErrUnknownSystemVar.GenWithStackByArgs(name)
	}
	return sv.SetSessionFromHook(s, val)
}

// SetSystemVarWithRelaxedValidation sets the value of a system variable for session scope.
// Validation functions are called, but scope validation is skipped.
// Errors are not expected to be returned because this could cause upgrade issues.
func (s *SessionVars) SetSystemVarWithRelaxedValidation(name string, val string) error {
	sv := GetSysVar(name)
	if sv == nil {
		return ErrUnknownSystemVar.GenWithStackByArgs(name)
	}
	val = sv.ValidateWithRelaxedValidation(s, val, ScopeSession)
	return sv.SetSessionFromHook(s, val)
}

// GetReadableTxnMode returns the session variable TxnMode but rewrites it to "OPTIMISTIC" when it's empty.
func (s *SessionVars) GetReadableTxnMode() string {
	txnMode := s.TxnMode
	if txnMode == "" {
		txnMode = ast.Optimistic
	}
	return txnMode
}

// SetPrevStmtDigest sets the digest of the previous statement.
func (s *SessionVars) SetPrevStmtDigest(prevStmtDigest string) {
	s.prevStmtDigest = prevStmtDigest
}

// GetPrevStmtDigest returns the digest of the previous statement.
func (s *SessionVars) GetPrevStmtDigest() string {
	// Because `prevStmt` may be truncated, so it's senseless to normalize it.
	// Even if `prevStmtDigest` is empty but `prevStmt` is not, just return it anyway.
	return s.prevStmtDigest
}

// LazyCheckKeyNotExists returns if we can lazy check key not exists.
func (s *SessionVars) LazyCheckKeyNotExists() bool {
	return s.PresumeKeyNotExists || (s.TxnCtx != nil && s.TxnCtx.IsPessimistic && !s.StmtCtx.DupKeyAsWarning)
}

// GetTemporaryTable returns a TempTable by tableInfo.
func (s *SessionVars) GetTemporaryTable(tblInfo *model.TableInfo) tableutil.TempTable {
	if tblInfo.TempTableType != model.TempTableNone {
		if s.TxnCtx.TemporaryTables == nil {
			s.TxnCtx.TemporaryTables = make(map[int64]tableutil.TempTable)
		}
		tempTables := s.TxnCtx.TemporaryTables
		tempTable, ok := tempTables[tblInfo.ID]
		if !ok {
			tempTable = tableutil.TempTableFromMeta(tblInfo)
			tempTables[tblInfo.ID] = tempTable
		}
		return tempTable
	}

	return nil
}

// EncodeSessionStates saves session states into SessionStates.
func (s *SessionVars) EncodeSessionStates(ctx context.Context, sessionStates *sessionstates.SessionStates) (err error) {
	// Encode user-defined variables.
	sessionStates.UserVars = make(map[string]*types.Datum, len(s.userVars.values))
	sessionStates.UserVarTypes = make(map[string]*ptypes.FieldType, len(s.userVars.types))
	s.userVars.lock.RLock()
	defer s.userVars.lock.RUnlock()
	for name, userVar := range s.userVars.values {
		sessionStates.UserVars[name] = userVar.Clone()
	}
	for name, userVarType := range s.userVars.types {
		sessionStates.UserVarTypes[name] = userVarType.Clone()
	}

	// Encode other session contexts.
	sessionStates.PreparedStmtID = s.preparedStmtID
	sessionStates.Status = s.Status
	sessionStates.CurrentDB = s.CurrentDB
	sessionStates.LastTxnInfo = s.LastTxnInfo
	if s.LastQueryInfo.StartTS != 0 {
		sessionStates.LastQueryInfo = &s.LastQueryInfo
	}
	if s.LastDDLInfo.SeqNum != 0 {
		sessionStates.LastDDLInfo = &s.LastDDLInfo
	}
	sessionStates.LastFoundRows = s.LastFoundRows
	sessionStates.SequenceLatestValues = s.SequenceState.GetAllStates()
	sessionStates.MPPStoreLastFailTime = make(map[string]time.Time, 0)
	s.MPPStoreLastFailTime.Range(
		func(key, value interface{}) bool {
			sessionStates.MPPStoreLastFailTime[key.(string)] = value.(time.Time)
			return true
		})
	sessionStates.FoundInPlanCache = s.PrevFoundInPlanCache
	sessionStates.FoundInBinding = s.PrevFoundInBinding

	// Encode StatementContext. We encode it here to avoid circle dependency.
	sessionStates.LastAffectedRows = s.StmtCtx.PrevAffectedRows
	sessionStates.LastInsertID = s.StmtCtx.PrevLastInsertID
	sessionStates.Warnings = s.StmtCtx.GetWarnings()
	return
}

// DecodeSessionStates restores session states from SessionStates.
func (s *SessionVars) DecodeSessionStates(ctx context.Context, sessionStates *sessionstates.SessionStates) (err error) {
	// Decode user-defined variables.
	s.userVars.values = make(map[string]types.Datum, len(sessionStates.UserVars))
	for name, userVar := range sessionStates.UserVars {
		s.SetUserVarVal(name, *userVar.Clone())
	}
	s.userVars.types = make(map[string]*ptypes.FieldType, len(sessionStates.UserVarTypes))
	for name, userVarType := range sessionStates.UserVarTypes {
		s.SetUserVarType(name, userVarType.Clone())
	}

	// Decode other session contexts.
	s.preparedStmtID = sessionStates.PreparedStmtID
	s.Status = sessionStates.Status
	s.CurrentDB = sessionStates.CurrentDB
	s.LastTxnInfo = sessionStates.LastTxnInfo
	if sessionStates.LastQueryInfo != nil {
		s.LastQueryInfo = *sessionStates.LastQueryInfo
	}
	if sessionStates.LastDDLInfo != nil {
		s.LastDDLInfo = *sessionStates.LastDDLInfo
	}
	s.LastFoundRows = sessionStates.LastFoundRows
	s.SequenceState.SetAllStates(sessionStates.SequenceLatestValues)
	for k, v := range sessionStates.MPPStoreLastFailTime {
		s.MPPStoreLastFailTime.Store(k, v)
	}
	s.FoundInPlanCache = sessionStates.FoundInPlanCache
	s.FoundInBinding = sessionStates.FoundInBinding

	// Decode StatementContext.
	s.StmtCtx.SetAffectedRows(uint64(sessionStates.LastAffectedRows))
	s.StmtCtx.PrevLastInsertID = sessionStates.LastInsertID
	s.StmtCtx.SetWarnings(sessionStates.Warnings)
	return
}

// TableDelta stands for the changed count for one table or partition.
type TableDelta struct {
	Delta    int64
	Count    int64
	ColSize  map[int64]int64
	InitTime time.Time // InitTime is the time that this delta is generated.
	TableID  int64
}

// Clone returns a cloned TableDelta.
func (td TableDelta) Clone() TableDelta {
	colSize := make(map[int64]int64, len(td.ColSize))
	maps.Copy(colSize, td.ColSize)
	return TableDelta{
		Delta:    td.Delta,
		Count:    td.Count,
		ColSize:  colSize,
		InitTime: td.InitTime,
		TableID:  td.TableID,
	}
}

// ConcurrencyUnset means the value the of the concurrency related variable is unset.
const ConcurrencyUnset = -1

// Concurrency defines concurrency values.
type Concurrency struct {
	// indexLookupConcurrency is the number of concurrent index lookup worker.
	// indexLookupConcurrency is deprecated, use ExecutorConcurrency instead.
	indexLookupConcurrency int

	// indexLookupJoinConcurrency is the number of concurrent index lookup join inner worker.
	// indexLookupJoinConcurrency is deprecated, use ExecutorConcurrency instead.
	indexLookupJoinConcurrency int

	// distSQLScanConcurrency is the number of concurrent dist SQL scan worker.
	distSQLScanConcurrency int

	// hashJoinConcurrency is the number of concurrent hash join outer worker.
	// hashJoinConcurrency is deprecated, use ExecutorConcurrency instead.
	hashJoinConcurrency int

	// projectionConcurrency is the number of concurrent projection worker.
	// projectionConcurrency is deprecated, use ExecutorConcurrency instead.
	projectionConcurrency int

	// hashAggPartialConcurrency is the number of concurrent hash aggregation partial worker.
	// hashAggPartialConcurrency is deprecated, use ExecutorConcurrency instead.
	hashAggPartialConcurrency int

	// hashAggFinalConcurrency is the number of concurrent hash aggregation final worker.
	// hashAggFinalConcurrency is deprecated, use ExecutorConcurrency instead.
	hashAggFinalConcurrency int

	// windowConcurrency is the number of concurrent window worker.
	// windowConcurrency is deprecated, use ExecutorConcurrency instead.
	windowConcurrency int

	// mergeJoinConcurrency is the number of concurrent merge join worker
	mergeJoinConcurrency int

	// streamAggConcurrency is the number of concurrent stream aggregation worker.
	// streamAggConcurrency is deprecated, use ExecutorConcurrency instead.
	streamAggConcurrency int

	// indexSerialScanConcurrency is the number of concurrent index serial scan worker.
	indexSerialScanConcurrency int

	// ExecutorConcurrency is the number of concurrent worker for all executors.
	ExecutorConcurrency int

	// SourceAddr is the source address of request. Available in coprocessor ONLY.
	SourceAddr net.TCPAddr
}

// SetIndexLookupConcurrency set the number of concurrent index lookup worker.
func (c *Concurrency) SetIndexLookupConcurrency(n int) {
	c.indexLookupConcurrency = n
}

// SetIndexLookupJoinConcurrency set the number of concurrent index lookup join inner worker.
func (c *Concurrency) SetIndexLookupJoinConcurrency(n int) {
	c.indexLookupJoinConcurrency = n
}

// SetDistSQLScanConcurrency set the number of concurrent dist SQL scan worker.
func (c *Concurrency) SetDistSQLScanConcurrency(n int) {
	c.distSQLScanConcurrency = n
}

// SetHashJoinConcurrency set the number of concurrent hash join outer worker.
func (c *Concurrency) SetHashJoinConcurrency(n int) {
	c.hashJoinConcurrency = n
}

// SetProjectionConcurrency set the number of concurrent projection worker.
func (c *Concurrency) SetProjectionConcurrency(n int) {
	c.projectionConcurrency = n
}

// SetHashAggPartialConcurrency set the number of concurrent hash aggregation partial worker.
func (c *Concurrency) SetHashAggPartialConcurrency(n int) {
	c.hashAggPartialConcurrency = n
}

// SetHashAggFinalConcurrency set the number of concurrent hash aggregation final worker.
func (c *Concurrency) SetHashAggFinalConcurrency(n int) {
	c.hashAggFinalConcurrency = n
}

// SetWindowConcurrency set the number of concurrent window worker.
func (c *Concurrency) SetWindowConcurrency(n int) {
	c.windowConcurrency = n
}

// SetMergeJoinConcurrency set the number of concurrent merge join worker.
func (c *Concurrency) SetMergeJoinConcurrency(n int) {
	c.mergeJoinConcurrency = n
}

// SetStreamAggConcurrency set the number of concurrent stream aggregation worker.
func (c *Concurrency) SetStreamAggConcurrency(n int) {
	c.streamAggConcurrency = n
}

// SetIndexSerialScanConcurrency set the number of concurrent index serial scan worker.
func (c *Concurrency) SetIndexSerialScanConcurrency(n int) {
	c.indexSerialScanConcurrency = n
}

// IndexLookupConcurrency return the number of concurrent index lookup worker.
func (c *Concurrency) IndexLookupConcurrency() int {
	if c.indexLookupConcurrency != ConcurrencyUnset {
		return c.indexLookupConcurrency
	}
	return c.ExecutorConcurrency
}

// IndexLookupJoinConcurrency return the number of concurrent index lookup join inner worker.
func (c *Concurrency) IndexLookupJoinConcurrency() int {
	if c.indexLookupJoinConcurrency != ConcurrencyUnset {
		return c.indexLookupJoinConcurrency
	}
	return c.ExecutorConcurrency
}

// DistSQLScanConcurrency return the number of concurrent dist SQL scan worker.
func (c *Concurrency) DistSQLScanConcurrency() int {
	return c.distSQLScanConcurrency
}

// HashJoinConcurrency return the number of concurrent hash join outer worker.
func (c *Concurrency) HashJoinConcurrency() int {
	if c.hashJoinConcurrency != ConcurrencyUnset {
		return c.hashJoinConcurrency
	}
	return c.ExecutorConcurrency
}

// ProjectionConcurrency return the number of concurrent projection worker.
func (c *Concurrency) ProjectionConcurrency() int {
	if c.projectionConcurrency != ConcurrencyUnset {
		return c.projectionConcurrency
	}
	return c.ExecutorConcurrency
}

// HashAggPartialConcurrency return the number of concurrent hash aggregation partial worker.
func (c *Concurrency) HashAggPartialConcurrency() int {
	if c.hashAggPartialConcurrency != ConcurrencyUnset {
		return c.hashAggPartialConcurrency
	}
	return c.ExecutorConcurrency
}

// HashAggFinalConcurrency return the number of concurrent hash aggregation final worker.
func (c *Concurrency) HashAggFinalConcurrency() int {
	if c.hashAggFinalConcurrency != ConcurrencyUnset {
		return c.hashAggFinalConcurrency
	}
	return c.ExecutorConcurrency
}

// WindowConcurrency return the number of concurrent window worker.
func (c *Concurrency) WindowConcurrency() int {
	if c.windowConcurrency != ConcurrencyUnset {
		return c.windowConcurrency
	}
	return c.ExecutorConcurrency
}

// MergeJoinConcurrency return the number of concurrent merge join worker.
func (c *Concurrency) MergeJoinConcurrency() int {
	if c.mergeJoinConcurrency != ConcurrencyUnset {
		return c.mergeJoinConcurrency
	}
	return c.ExecutorConcurrency
}

// StreamAggConcurrency return the number of concurrent stream aggregation worker.
func (c *Concurrency) StreamAggConcurrency() int {
	if c.streamAggConcurrency != ConcurrencyUnset {
		return c.streamAggConcurrency
	}
	return c.ExecutorConcurrency
}

// IndexSerialScanConcurrency return the number of concurrent index serial scan worker.
// This option is not sync with ExecutorConcurrency since it's used by Analyze table.
func (c *Concurrency) IndexSerialScanConcurrency() int {
	return c.indexSerialScanConcurrency
}

// UnionConcurrency return the num of concurrent union worker.
func (c *Concurrency) UnionConcurrency() int {
	return c.ExecutorConcurrency
}

// MemQuota defines memory quota values.
type MemQuota struct {
	// MemQuotaQuery defines the memory quota for a query.
	MemQuotaQuery int64
	// MemQuotaApplyCache defines the memory capacity for apply cache.
	MemQuotaApplyCache int64
}

// BatchSize defines batch size values.
type BatchSize struct {
	// IndexJoinBatchSize is the batch size of a index lookup join.
	IndexJoinBatchSize int

	// IndexLookupSize is the number of handles for an index lookup task in index double read executor.
	IndexLookupSize int

	// InitChunkSize defines init row count of a Chunk during query execution.
	InitChunkSize int

	// MaxChunkSize defines max row count of a Chunk during query execution.
	MaxChunkSize int

	// MinPagingSize defines the min size used by the coprocessor paging protocol.
	MinPagingSize int

	// MinPagingSize defines the max size used by the coprocessor paging protocol.
	MaxPagingSize int
}

const (
	// SlowLogRowPrefixStr is slow log row prefix.
	SlowLogRowPrefixStr = "# "
	// SlowLogSpaceMarkStr is slow log space mark.
	SlowLogSpaceMarkStr = ": "
	// SlowLogSQLSuffixStr is slow log suffix.
	SlowLogSQLSuffixStr = ";"
	// SlowLogTimeStr is slow log field name.
	SlowLogTimeStr = "Time"
	// SlowLogStartPrefixStr is slow log start row prefix.
	SlowLogStartPrefixStr = SlowLogRowPrefixStr + SlowLogTimeStr + SlowLogSpaceMarkStr
	// SlowLogTxnStartTSStr is slow log field name.
	SlowLogTxnStartTSStr = "Txn_start_ts"
	// SlowLogUserAndHostStr is the user and host field name, which is compatible with MySQL.
	SlowLogUserAndHostStr = "User@Host"
	// SlowLogUserStr is slow log field name.
	SlowLogUserStr = "User"
	// SlowLogHostStr only for slow_query table usage.
	SlowLogHostStr = "Host"
	// SlowLogConnIDStr is slow log field name.
	SlowLogConnIDStr = "Conn_ID"
	// SlowLogQueryTimeStr is slow log field name.
	SlowLogQueryTimeStr = "Query_time"
	// SlowLogParseTimeStr is the parse sql time.
	SlowLogParseTimeStr = "Parse_time"
	// SlowLogCompileTimeStr is the compile plan time.
	SlowLogCompileTimeStr = "Compile_time"
	// SlowLogRewriteTimeStr is the rewrite time.
	SlowLogRewriteTimeStr = "Rewrite_time"
	// SlowLogOptimizeTimeStr is the optimization time.
	SlowLogOptimizeTimeStr = "Optimize_time"
	// SlowLogWaitTSTimeStr is the time of waiting TS.
	SlowLogWaitTSTimeStr = "Wait_TS"
	// SlowLogPreprocSubQueriesStr is the number of pre-processed sub-queries.
	SlowLogPreprocSubQueriesStr = "Preproc_subqueries"
	// SlowLogPreProcSubQueryTimeStr is the total time of pre-processing sub-queries.
	SlowLogPreProcSubQueryTimeStr = "Preproc_subqueries_time"
	// SlowLogDBStr is slow log field name.
	SlowLogDBStr = "DB"
	// SlowLogIsInternalStr is slow log field name.
	SlowLogIsInternalStr = "Is_internal"
	// SlowLogIndexNamesStr is slow log field name.
	SlowLogIndexNamesStr = "Index_names"
	// SlowLogDigestStr is slow log field name.
	SlowLogDigestStr = "Digest"
	// SlowLogQuerySQLStr is slow log field name.
	SlowLogQuerySQLStr = "Query" // use for slow log table, slow log will not print this field name but print sql directly.
	// SlowLogStatsInfoStr is plan stats info.
	SlowLogStatsInfoStr = "Stats"
	// SlowLogNumCopTasksStr is the number of cop-tasks.
	SlowLogNumCopTasksStr = "Num_cop_tasks"
	// SlowLogCopProcAvg is the average process time of all cop-tasks.
	SlowLogCopProcAvg = "Cop_proc_avg"
	// SlowLogCopProcP90 is the p90 process time of all cop-tasks.
	SlowLogCopProcP90 = "Cop_proc_p90"
	// SlowLogCopProcMax is the max process time of all cop-tasks.
	SlowLogCopProcMax = "Cop_proc_max"
	// SlowLogCopProcAddr is the address of TiKV where the cop-task which cost max process time run.
	SlowLogCopProcAddr = "Cop_proc_addr"
	// SlowLogCopWaitAvg is the average wait time of all cop-tasks.
	SlowLogCopWaitAvg = "Cop_wait_avg" // #nosec G101
	// SlowLogCopWaitP90 is the p90 wait time of all cop-tasks.
	SlowLogCopWaitP90 = "Cop_wait_p90" // #nosec G101
	// SlowLogCopWaitMax is the max wait time of all cop-tasks.
	SlowLogCopWaitMax = "Cop_wait_max"
	// SlowLogCopWaitAddr is the address of TiKV where the cop-task which cost wait process time run.
	SlowLogCopWaitAddr = "Cop_wait_addr" // #nosec G101
	// SlowLogCopBackoffPrefix contains backoff information.
	SlowLogCopBackoffPrefix = "Cop_backoff_"
	// SlowLogMemMax is the max number bytes of memory used in this statement.
	SlowLogMemMax = "Mem_max"
	// SlowLogDiskMax is the nax number bytes of disk used in this statement.
	SlowLogDiskMax = "Disk_max"
	// SlowLogPrepared is used to indicate whether this sql execute in prepare.
	SlowLogPrepared = "Prepared"
	// SlowLogPlanFromCache is used to indicate whether this plan is from plan cache.
	SlowLogPlanFromCache = "Plan_from_cache"
	// SlowLogPlanFromBinding is used to indicate whether this plan is matched with the hints in the binding.
	SlowLogPlanFromBinding = "Plan_from_binding"
	// SlowLogHasMoreResults is used to indicate whether this sql has more following results.
	SlowLogHasMoreResults = "Has_more_results"
	// SlowLogSucc is used to indicate whether this sql execute successfully.
	SlowLogSucc = "Succ"
	// SlowLogPrevStmt is used to show the previous executed statement.
	SlowLogPrevStmt = "Prev_stmt"
	// SlowLogPlan is used to record the query plan.
	SlowLogPlan = "Plan"
	// SlowLogPlanDigest is used to record the query plan digest.
	SlowLogPlanDigest = "Plan_digest"
	// SlowLogBinaryPlan is used to record the binary plan.
	SlowLogBinaryPlan = "Binary_plan"
	// SlowLogPlanPrefix is the prefix of the plan value.
	SlowLogPlanPrefix = ast.TiDBDecodePlan + "('"
	// SlowLogBinaryPlanPrefix is the prefix of the binary plan value.
	SlowLogBinaryPlanPrefix = ast.TiDBDecodeBinaryPlan + "('"
	// SlowLogPlanSuffix is the suffix of the plan value.
	SlowLogPlanSuffix = "')"
	// SlowLogPrevStmtPrefix is the prefix of Prev_stmt in slow log file.
	SlowLogPrevStmtPrefix = SlowLogPrevStmt + SlowLogSpaceMarkStr
	// SlowLogKVTotal is the total time waiting for kv.
	SlowLogKVTotal = "KV_total"
	// SlowLogPDTotal is the total time waiting for pd.
	SlowLogPDTotal = "PD_total"
	// SlowLogBackoffTotal is the total time doing backoff.
	SlowLogBackoffTotal = "Backoff_total"
	// SlowLogWriteSQLRespTotal is the total time used to write response to client.
	SlowLogWriteSQLRespTotal = "Write_sql_response_total"
	// SlowLogExecRetryCount is the execution retry count.
	SlowLogExecRetryCount = "Exec_retry_count"
	// SlowLogExecRetryTime is the execution retry time.
	SlowLogExecRetryTime = "Exec_retry_time"
	// SlowLogBackoffDetail is the detail of backoff.
	SlowLogBackoffDetail = "Backoff_Detail"
	// SlowLogResultRows is the row count of the SQL result.
	SlowLogResultRows = "Result_rows"
	// SlowLogIsExplicitTxn is used to indicate whether this sql execute in explicit transaction or not.
	SlowLogIsExplicitTxn = "IsExplicitTxn"
	// SlowLogIsWriteCacheTable is used to indicate whether writing to the cache table need to wait for the read lock to expire.
	SlowLogIsWriteCacheTable = "IsWriteCacheTable"
	// SlowLogIsSyncStatsFailed is used to indicate whether any failure happen during sync stats
	SlowLogIsSyncStatsFailed = "IsSyncStatsFailed"
)

// GenerateBinaryPlan decides whether we should record binary plan in slow log and stmt summary.
// It's controlled by the global variable `tidb_generate_binary_plan`.
var GenerateBinaryPlan atomic2.Bool

// SlowQueryLogItems is a collection of items that should be included in the
// slow query log.
type SlowQueryLogItems struct {
	TxnTS             uint64
	SQL               string
	Digest            string
	TimeTotal         time.Duration
	TimeParse         time.Duration
	TimeCompile       time.Duration
	TimeOptimize      time.Duration
	TimeWaitTS        time.Duration
	IndexNames        string
	StatsInfos        map[string]uint64
	CopTasks          *stmtctx.CopTasksDetails
	ExecDetail        execdetails.ExecDetails
	MemMax            int64
	DiskMax           int64
	Succ              bool
	Prepared          bool
	PlanFromCache     bool
	PlanFromBinding   bool
	HasMoreResults    bool
	PrevStmt          string
	Plan              string
	PlanDigest        string
	BinaryPlan        string
	RewriteInfo       RewritePhaseInfo
	KVTotal           time.Duration
	PDTotal           time.Duration
	BackoffTotal      time.Duration
	WriteSQLRespTotal time.Duration
	ExecRetryCount    uint
	ExecRetryTime     time.Duration
	ResultRows        int64
	IsExplicitTxn     bool
	IsWriteCacheTable bool
	// table -> name -> status
	StatsLoadStatus   map[string]map[string]string
	IsSyncStatsFailed bool
}

// SlowLogFormat uses for formatting slow log.
// The slow log output is like below:
// # Time: 2019-04-28T15:24:04.309074+08:00
// # Txn_start_ts: 406315658548871171
// # User@Host: root[root] @ localhost [127.0.0.1]
// # Conn_ID: 6
// # Query_time: 4.895492
// # Process_time: 0.161 Request_count: 1 Total_keys: 100001 Processed_keys: 100000
// # DB: test
// # Index_names: [t1.idx1,t2.idx2]
// # Is_internal: false
// # Digest: 42a1c8aae6f133e934d4bf0147491709a8812ea05ff8819ec522780fe657b772
// # Stats: t1:1,t2:2
// # Num_cop_tasks: 10
// # Cop_process: Avg_time: 1s P90_time: 2s Max_time: 3s Max_addr: 10.6.131.78
// # Cop_wait: Avg_time: 10ms P90_time: 20ms Max_time: 30ms Max_Addr: 10.6.131.79
// # Memory_max: 4096
// # Disk_max: 65535
// # Succ: true
// # Prev_stmt: begin;
// select * from t_slim;
func (s *SessionVars) SlowLogFormat(logItems *SlowQueryLogItems) string {
	var buf bytes.Buffer

	writeSlowLogItem(&buf, SlowLogTxnStartTSStr, strconv.FormatUint(logItems.TxnTS, 10))
	if s.User != nil {
		hostAddress := s.User.Hostname
		if s.ConnectionInfo != nil {
			hostAddress = s.ConnectionInfo.ClientIP
		}
		writeSlowLogItem(&buf, SlowLogUserAndHostStr, fmt.Sprintf("%s[%s] @ %s [%s]", s.User.Username, s.User.Username, s.User.Hostname, hostAddress))
	}
	if s.ConnectionID != 0 {
		writeSlowLogItem(&buf, SlowLogConnIDStr, strconv.FormatUint(s.ConnectionID, 10))
	}
	if logItems.ExecRetryCount > 0 {
		buf.WriteString(SlowLogRowPrefixStr)
		buf.WriteString(SlowLogExecRetryTime)
		buf.WriteString(SlowLogSpaceMarkStr)
		buf.WriteString(strconv.FormatFloat(logItems.ExecRetryTime.Seconds(), 'f', -1, 64))
		buf.WriteString(" ")
		buf.WriteString(SlowLogExecRetryCount)
		buf.WriteString(SlowLogSpaceMarkStr)
		buf.WriteString(strconv.Itoa(int(logItems.ExecRetryCount)))
		buf.WriteString("\n")
	}
	writeSlowLogItem(&buf, SlowLogQueryTimeStr, strconv.FormatFloat(logItems.TimeTotal.Seconds(), 'f', -1, 64))
	writeSlowLogItem(&buf, SlowLogParseTimeStr, strconv.FormatFloat(logItems.TimeParse.Seconds(), 'f', -1, 64))
	writeSlowLogItem(&buf, SlowLogCompileTimeStr, strconv.FormatFloat(logItems.TimeCompile.Seconds(), 'f', -1, 64))

	buf.WriteString(SlowLogRowPrefixStr + fmt.Sprintf("%v%v%v", SlowLogRewriteTimeStr,
		SlowLogSpaceMarkStr, strconv.FormatFloat(logItems.RewriteInfo.DurationRewrite.Seconds(), 'f', -1, 64)))
	if logItems.RewriteInfo.PreprocessSubQueries > 0 {
		buf.WriteString(fmt.Sprintf(" %v%v%v %v%v%v", SlowLogPreprocSubQueriesStr, SlowLogSpaceMarkStr, logItems.RewriteInfo.PreprocessSubQueries,
			SlowLogPreProcSubQueryTimeStr, SlowLogSpaceMarkStr, strconv.FormatFloat(logItems.RewriteInfo.DurationPreprocessSubQuery.Seconds(), 'f', -1, 64)))
	}
	buf.WriteString("\n")

	writeSlowLogItem(&buf, SlowLogOptimizeTimeStr, strconv.FormatFloat(logItems.TimeOptimize.Seconds(), 'f', -1, 64))
	writeSlowLogItem(&buf, SlowLogWaitTSTimeStr, strconv.FormatFloat(logItems.TimeWaitTS.Seconds(), 'f', -1, 64))

	if execDetailStr := logItems.ExecDetail.String(); len(execDetailStr) > 0 {
		buf.WriteString(SlowLogRowPrefixStr + execDetailStr + "\n")
	}

	if len(s.CurrentDB) > 0 {
		writeSlowLogItem(&buf, SlowLogDBStr, strings.ToLower(s.CurrentDB))
	}
	if len(logItems.IndexNames) > 0 {
		writeSlowLogItem(&buf, SlowLogIndexNamesStr, logItems.IndexNames)
	}

	writeSlowLogItem(&buf, SlowLogIsInternalStr, strconv.FormatBool(s.InRestrictedSQL))
	if len(logItems.Digest) > 0 {
		writeSlowLogItem(&buf, SlowLogDigestStr, logItems.Digest)
	}
	if len(logItems.StatsInfos) > 0 {
		buf.WriteString(SlowLogRowPrefixStr + SlowLogStatsInfoStr + SlowLogSpaceMarkStr)
		firstComma := false
		vStr := ""
		for k, v := range logItems.StatsInfos {
			if v == 0 {
				vStr = "pseudo"
			} else {
				vStr = strconv.FormatUint(v, 10)
			}
			if firstComma {
				buf.WriteString("," + k + ":" + vStr)
			} else {
				buf.WriteString(k + ":" + vStr)
				firstComma = true
			}
			if v != 0 && len(logItems.StatsLoadStatus[k]) > 0 {
				writeStatsLoadStatusItems(&buf, logItems.StatsLoadStatus[k])
			}
		}
		buf.WriteString("\n")
	}
	if logItems.CopTasks != nil {
		writeSlowLogItem(&buf, SlowLogNumCopTasksStr, strconv.FormatInt(int64(logItems.CopTasks.NumCopTasks), 10))
		if logItems.CopTasks.NumCopTasks > 0 {
			// make the result stable
			backoffs := make([]string, 0, 3)
			for backoff := range logItems.CopTasks.TotBackoffTimes {
				backoffs = append(backoffs, backoff)
			}
			slices.Sort(backoffs)

			if logItems.CopTasks.NumCopTasks == 1 {
				buf.WriteString(SlowLogRowPrefixStr + fmt.Sprintf("%v%v%v %v%v%v",
					SlowLogCopProcAvg, SlowLogSpaceMarkStr, logItems.CopTasks.AvgProcessTime.Seconds(),
					SlowLogCopProcAddr, SlowLogSpaceMarkStr, logItems.CopTasks.MaxProcessAddress) + "\n")
				buf.WriteString(SlowLogRowPrefixStr + fmt.Sprintf("%v%v%v %v%v%v",
					SlowLogCopWaitAvg, SlowLogSpaceMarkStr, logItems.CopTasks.AvgWaitTime.Seconds(),
					SlowLogCopWaitAddr, SlowLogSpaceMarkStr, logItems.CopTasks.MaxWaitAddress) + "\n")
				for _, backoff := range backoffs {
					backoffPrefix := SlowLogCopBackoffPrefix + backoff + "_"
					buf.WriteString(SlowLogRowPrefixStr + fmt.Sprintf("%v%v%v %v%v%v\n",
						backoffPrefix+"total_times", SlowLogSpaceMarkStr, logItems.CopTasks.TotBackoffTimes[backoff],
						backoffPrefix+"total_time", SlowLogSpaceMarkStr, logItems.CopTasks.TotBackoffTime[backoff].Seconds(),
					))
				}
			} else {
				buf.WriteString(SlowLogRowPrefixStr + fmt.Sprintf("%v%v%v %v%v%v %v%v%v %v%v%v",
					SlowLogCopProcAvg, SlowLogSpaceMarkStr, logItems.CopTasks.AvgProcessTime.Seconds(),
					SlowLogCopProcP90, SlowLogSpaceMarkStr, logItems.CopTasks.P90ProcessTime.Seconds(),
					SlowLogCopProcMax, SlowLogSpaceMarkStr, logItems.CopTasks.MaxProcessTime.Seconds(),
					SlowLogCopProcAddr, SlowLogSpaceMarkStr, logItems.CopTasks.MaxProcessAddress) + "\n")
				buf.WriteString(SlowLogRowPrefixStr + fmt.Sprintf("%v%v%v %v%v%v %v%v%v %v%v%v",
					SlowLogCopWaitAvg, SlowLogSpaceMarkStr, logItems.CopTasks.AvgWaitTime.Seconds(),
					SlowLogCopWaitP90, SlowLogSpaceMarkStr, logItems.CopTasks.P90WaitTime.Seconds(),
					SlowLogCopWaitMax, SlowLogSpaceMarkStr, logItems.CopTasks.MaxWaitTime.Seconds(),
					SlowLogCopWaitAddr, SlowLogSpaceMarkStr, logItems.CopTasks.MaxWaitAddress) + "\n")
				for _, backoff := range backoffs {
					backoffPrefix := SlowLogCopBackoffPrefix + backoff + "_"
					buf.WriteString(SlowLogRowPrefixStr + fmt.Sprintf("%v%v%v %v%v%v %v%v%v %v%v%v %v%v%v %v%v%v\n",
						backoffPrefix+"total_times", SlowLogSpaceMarkStr, logItems.CopTasks.TotBackoffTimes[backoff],
						backoffPrefix+"total_time", SlowLogSpaceMarkStr, logItems.CopTasks.TotBackoffTime[backoff].Seconds(),
						backoffPrefix+"max_time", SlowLogSpaceMarkStr, logItems.CopTasks.MaxBackoffTime[backoff].Seconds(),
						backoffPrefix+"max_addr", SlowLogSpaceMarkStr, logItems.CopTasks.MaxBackoffAddress[backoff],
						backoffPrefix+"avg_time", SlowLogSpaceMarkStr, logItems.CopTasks.AvgBackoffTime[backoff].Seconds(),
						backoffPrefix+"p90_time", SlowLogSpaceMarkStr, logItems.CopTasks.P90BackoffTime[backoff].Seconds(),
					))
				}
			}
		}
	}
	if logItems.MemMax > 0 {
		writeSlowLogItem(&buf, SlowLogMemMax, strconv.FormatInt(logItems.MemMax, 10))
	}
	if logItems.DiskMax > 0 {
		writeSlowLogItem(&buf, SlowLogDiskMax, strconv.FormatInt(logItems.DiskMax, 10))
	}

	writeSlowLogItem(&buf, SlowLogPrepared, strconv.FormatBool(logItems.Prepared))
	writeSlowLogItem(&buf, SlowLogPlanFromCache, strconv.FormatBool(logItems.PlanFromCache))
	writeSlowLogItem(&buf, SlowLogPlanFromBinding, strconv.FormatBool(logItems.PlanFromBinding))
	writeSlowLogItem(&buf, SlowLogHasMoreResults, strconv.FormatBool(logItems.HasMoreResults))
	writeSlowLogItem(&buf, SlowLogKVTotal, strconv.FormatFloat(logItems.KVTotal.Seconds(), 'f', -1, 64))
	writeSlowLogItem(&buf, SlowLogPDTotal, strconv.FormatFloat(logItems.PDTotal.Seconds(), 'f', -1, 64))
	writeSlowLogItem(&buf, SlowLogBackoffTotal, strconv.FormatFloat(logItems.BackoffTotal.Seconds(), 'f', -1, 64))
	writeSlowLogItem(&buf, SlowLogWriteSQLRespTotal, strconv.FormatFloat(logItems.WriteSQLRespTotal.Seconds(), 'f', -1, 64))
	writeSlowLogItem(&buf, SlowLogResultRows, strconv.FormatInt(logItems.ResultRows, 10))
	writeSlowLogItem(&buf, SlowLogSucc, strconv.FormatBool(logItems.Succ))
	writeSlowLogItem(&buf, SlowLogIsExplicitTxn, strconv.FormatBool(logItems.IsExplicitTxn))
	writeSlowLogItem(&buf, SlowLogIsSyncStatsFailed, strconv.FormatBool(logItems.IsSyncStatsFailed))
	if s.StmtCtx.WaitLockLeaseTime > 0 {
		writeSlowLogItem(&buf, SlowLogIsWriteCacheTable, strconv.FormatBool(logItems.IsWriteCacheTable))
	}
	if len(logItems.Plan) != 0 {
		writeSlowLogItem(&buf, SlowLogPlan, logItems.Plan)
	}
	if len(logItems.PlanDigest) != 0 {
		writeSlowLogItem(&buf, SlowLogPlanDigest, logItems.PlanDigest)
	}
	if len(logItems.BinaryPlan) != 0 {
		writeSlowLogItem(&buf, SlowLogBinaryPlan, logItems.BinaryPlan)
	}
	if logItems.PrevStmt != "" {
		writeSlowLogItem(&buf, SlowLogPrevStmt, logItems.PrevStmt)
	}

	if s.CurrentDBChanged {
		buf.WriteString(fmt.Sprintf("use %s;\n", strings.ToLower(s.CurrentDB)))
		s.CurrentDBChanged = false
	}

	buf.WriteString(logItems.SQL)
	if len(logItems.SQL) == 0 || logItems.SQL[len(logItems.SQL)-1] != ';' {
		buf.WriteString(";")
	}

	return buf.String()
}

func writeStatsLoadStatusItems(buf *bytes.Buffer, loadStatus map[string]string) {
	if len(loadStatus) > 0 {
		buf.WriteString("[")
		firstComma := false
		for name, status := range loadStatus {
			if firstComma {
				buf.WriteString("," + name + ":" + status)
			} else {
				buf.WriteString(name + ":" + status)
				firstComma = true
			}
		}
		buf.WriteString("]")
	}
}

// writeSlowLogItem writes a slow log item in the form of: "# ${key}:${value}"
func writeSlowLogItem(buf *bytes.Buffer, key, value string) {
	buf.WriteString(SlowLogRowPrefixStr + key + SlowLogSpaceMarkStr + value + "\n")
}

// TxnReadTS indicates the value and used situation for tx_read_ts
type TxnReadTS struct {
	readTS uint64
	used   bool
}

// NewTxnReadTS creates TxnReadTS
func NewTxnReadTS(ts uint64) *TxnReadTS {
	return &TxnReadTS{
		readTS: ts,
		used:   false,
	}
}

// UseTxnReadTS returns readTS, and mark used as true
func (t *TxnReadTS) UseTxnReadTS() uint64 {
	if t == nil {
		return 0
	}
	t.used = true
	return t.readTS
}

// SetTxnReadTS update readTS, and refresh used
func (t *TxnReadTS) SetTxnReadTS(ts uint64) {
	if t == nil {
		return
	}
	t.used = false
	t.readTS = ts
}

// PeakTxnReadTS returns readTS
func (t *TxnReadTS) PeakTxnReadTS() uint64 {
	if t == nil {
		return 0
	}
	return t.readTS
}

// CleanupTxnReadTSIfUsed cleans txnReadTS if used
func (s *SessionVars) CleanupTxnReadTSIfUsed() {
	if s.TxnReadTS == nil {
		return
	}
	if s.TxnReadTS.used && s.TxnReadTS.readTS > 0 {
		s.TxnReadTS = NewTxnReadTS(0)
		s.SnapshotInfoschema = nil
	}
}

// GetCPUFactor returns the session variable cpuFactor
func (s *SessionVars) GetCPUFactor() float64 {
	return s.cpuFactor
}

// GetCopCPUFactor returns the session variable copCPUFactor
func (s *SessionVars) GetCopCPUFactor() float64 {
	return s.copCPUFactor
}

// GetMemoryFactor returns the session variable memoryFactor
func (s *SessionVars) GetMemoryFactor() float64 {
	return s.memoryFactor
}

// GetDiskFactor returns the session variable diskFactor
func (s *SessionVars) GetDiskFactor() float64 {
	return s.diskFactor
}

// GetConcurrencyFactor returns the session variable concurrencyFactor
func (s *SessionVars) GetConcurrencyFactor() float64 {
	return s.concurrencyFactor
}

// GetNetworkFactor returns the session variable networkFactor
// returns 0 when tbl is a temporary table.
func (s *SessionVars) GetNetworkFactor(tbl *model.TableInfo) float64 {
	if tbl != nil {
		if tbl.TempTableType != model.TempTableNone {
			return 0
		}
	}
	return s.networkFactor
}

// GetScanFactor returns the session variable scanFactor
// returns 0 when tbl is a temporary table.
func (s *SessionVars) GetScanFactor(tbl *model.TableInfo) float64 {
	if tbl != nil {
		if tbl.TempTableType != model.TempTableNone {
			return 0
		}
	}
	return s.scanFactor
}

// GetDescScanFactor returns the session variable descScanFactor
// returns 0 when tbl is a temporary table.
func (s *SessionVars) GetDescScanFactor(tbl *model.TableInfo) float64 {
	if tbl != nil {
		if tbl.TempTableType != model.TempTableNone {
			return 0
		}
	}
	return s.descScanFactor
}

// GetSeekFactor returns the session variable seekFactor
// returns 0 when tbl is a temporary table.
func (s *SessionVars) GetSeekFactor(tbl *model.TableInfo) float64 {
	if tbl != nil {
		if tbl.TempTableType != model.TempTableNone {
			return 0
		}
	}
	return s.seekFactor
}

// EnableEvalTopNEstimationForStrMatch means if we need to evaluate expression with TopN to improve estimation.
// Currently, it's only for string matching functions (like and regexp).
func (s *SessionVars) EnableEvalTopNEstimationForStrMatch() bool {
	return s.DefaultStrMatchSelectivity == 0
}

// GetStrMatchDefaultSelectivity means the default selectivity for like and regexp.
// Note: 0 is a special value, which means the default selectivity is 0.1 and TopN assisted estimation is enabled.
func (s *SessionVars) GetStrMatchDefaultSelectivity() float64 {
	if s.DefaultStrMatchSelectivity == 0 {
		return 0.1
	}
	return s.DefaultStrMatchSelectivity
}

// GetNegateStrMatchDefaultSelectivity means the default selectivity for not like and not regexp.
// Note:
//
//	  0 is a special value, which means the default selectivity is 0.9 and TopN assisted estimation is enabled.
//	  0.8 (the default value) is also a special value. For backward compatibility, when the variable is set to 0.8, we
//	keep the default selectivity of like/regexp and not like/regexp all 0.8.
func (s *SessionVars) GetNegateStrMatchDefaultSelectivity() float64 {
	if s.DefaultStrMatchSelectivity == DefTiDBDefaultStrMatchSelectivity {
		return DefTiDBDefaultStrMatchSelectivity
	}
	return 1 - s.GetStrMatchDefaultSelectivity()
}

// GetRelatedTableForMDL gets the related table for metadata lock.
func (s *SessionVars) GetRelatedTableForMDL() *sync.Map {
	s.TxnCtx.tdmLock.Lock()
	defer s.TxnCtx.tdmLock.Unlock()
	if s.TxnCtx.relatedTableForMDL == nil {
		s.TxnCtx.relatedTableForMDL = new(sync.Map)
	}
	return s.TxnCtx.relatedTableForMDL
}

// EnableForceInlineCTE returns the session variable enableForceInlineCTE
func (s *SessionVars) EnableForceInlineCTE() bool {
	return s.enableForceInlineCTE
}<|MERGE_RESOLUTION|>--- conflicted
+++ resolved
@@ -1378,15 +1378,9 @@
 
 // InitStatementContext initializes a StatementContext, the object is reused to reduce allocation.
 func (s *SessionVars) InitStatementContext() *stmtctx.StatementContext {
-<<<<<<< HEAD
-	sc := &s.cached.data[0]
-	if sc == s.StmtCtx {
-		sc = &s.cached.data[1]
-=======
 	sc := &s.cachedStmtCtx[0]
 	if sc == s.StmtCtx {
 		sc = &s.cachedStmtCtx[1]
->>>>>>> f79e67f9
 	}
 	*sc = stmtctx.StatementContext{}
 	return sc
