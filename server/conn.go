// Copyright 2015 PingCAP, Inc.
//
// Licensed under the Apache License, Version 2.0 (the "License");
// you may not use this file except in compliance with the License.
// You may obtain a copy of the License at
//
//     http://www.apache.org/licenses/LICENSE-2.0
//
// Unless required by applicable law or agreed to in writing, software
// distributed under the License is distributed on an "AS IS" BASIS,
// WITHOUT WARRANTIES OR CONDITIONS OF ANY KIND, either express or implied.
// See the License for the specific language governing permissions and
// limitations under the License.

// Copyright 2013 The Go-MySQL-Driver Authors. All rights reserved.
//
// This Source Code Form is subject to the terms of the Mozilla Public
// License, v. 2.0. If a copy of the MPL was not distributed with this file,
// You can obtain one at http://mozilla.org/MPL/2.0/.

// The MIT License (MIT)
//
// Copyright (c) 2014 wandoulabs
// Copyright (c) 2014 siddontang
//
// Permission is hereby granted, free of charge, to any person obtaining a copy of
// this software and associated documentation files (the "Software"), to deal in
// the Software without restriction, including without limitation the rights to
// use, copy, modify, merge, publish, distribute, sublicense, and/or sell copies of
// the Software, and to permit persons to whom the Software is furnished to do so,
// subject to the following conditions:
//
// The above copyright notice and this permission notice shall be included in all
// copies or substantial portions of the Software.

package server

import (
	"bytes"
	"context"
	"crypto/tls"
	"encoding/binary"
	goerr "errors"
	"fmt"
	"io"
	"net"
	"os/user"
	"runtime/pprof"
	"runtime/trace"
	"strconv"
	"strings"
	"sync"
	"sync/atomic"
	"time"
	"unsafe"

	"github.com/opentracing/opentracing-go"
	"github.com/pingcap/errors"
	"github.com/pingcap/failpoint"
	"github.com/pingcap/tidb/config"
	"github.com/pingcap/tidb/domain/infosync"
	"github.com/pingcap/tidb/errno"
	"github.com/pingcap/tidb/executor"
	"github.com/pingcap/tidb/extension"
	"github.com/pingcap/tidb/infoschema"
	"github.com/pingcap/tidb/kv"
	"github.com/pingcap/tidb/metrics"
	"github.com/pingcap/tidb/parser"
	"github.com/pingcap/tidb/parser/ast"
	"github.com/pingcap/tidb/parser/auth"
	"github.com/pingcap/tidb/parser/mysql"
	"github.com/pingcap/tidb/parser/terror"
	plannercore "github.com/pingcap/tidb/planner/core"
	"github.com/pingcap/tidb/plugin"
	"github.com/pingcap/tidb/privilege"
	"github.com/pingcap/tidb/session"
	"github.com/pingcap/tidb/sessionctx"
	"github.com/pingcap/tidb/sessionctx/sessionstates"
	"github.com/pingcap/tidb/sessionctx/stmtctx"
	"github.com/pingcap/tidb/sessionctx/variable"
	"github.com/pingcap/tidb/sessiontxn"
	storeerr "github.com/pingcap/tidb/store/driver/error"
	"github.com/pingcap/tidb/tablecodec"
	tidbutil "github.com/pingcap/tidb/util"
	"github.com/pingcap/tidb/util/arena"
	"github.com/pingcap/tidb/util/chunk"
	"github.com/pingcap/tidb/util/execdetails"
	"github.com/pingcap/tidb/util/hack"
	"github.com/pingcap/tidb/util/logutil"
	"github.com/pingcap/tidb/util/memory"
	tlsutil "github.com/pingcap/tidb/util/tls"
	topsqlstate "github.com/pingcap/tidb/util/topsql/state"
	"github.com/prometheus/client_golang/prometheus"
	"github.com/tikv/client-go/v2/util"
	"go.uber.org/zap"
)

const (
	connStatusDispatching int32 = iota
	connStatusReading
	connStatusShutdown     // Closed by server.
	connStatusWaitShutdown // Notified by server to close.
)

var (
	queryTotalCountOk = [...]prometheus.Counter{
		mysql.ComSleep:            metrics.QueryTotalCounter.WithLabelValues("Sleep", "OK"),
		mysql.ComQuit:             metrics.QueryTotalCounter.WithLabelValues("Quit", "OK"),
		mysql.ComInitDB:           metrics.QueryTotalCounter.WithLabelValues("InitDB", "OK"),
		mysql.ComQuery:            metrics.QueryTotalCounter.WithLabelValues("Query", "OK"),
		mysql.ComPing:             metrics.QueryTotalCounter.WithLabelValues("Ping", "OK"),
		mysql.ComFieldList:        metrics.QueryTotalCounter.WithLabelValues("FieldList", "OK"),
		mysql.ComStmtPrepare:      metrics.QueryTotalCounter.WithLabelValues("StmtPrepare", "OK"),
		mysql.ComStmtExecute:      metrics.QueryTotalCounter.WithLabelValues("StmtExecute", "OK"),
		mysql.ComStmtFetch:        metrics.QueryTotalCounter.WithLabelValues("StmtFetch", "OK"),
		mysql.ComStmtClose:        metrics.QueryTotalCounter.WithLabelValues("StmtClose", "OK"),
		mysql.ComStmtSendLongData: metrics.QueryTotalCounter.WithLabelValues("StmtSendLongData", "OK"),
		mysql.ComStmtReset:        metrics.QueryTotalCounter.WithLabelValues("StmtReset", "OK"),
		mysql.ComSetOption:        metrics.QueryTotalCounter.WithLabelValues("SetOption", "OK"),
	}
	queryTotalCountErr = [...]prometheus.Counter{
		mysql.ComSleep:            metrics.QueryTotalCounter.WithLabelValues("Sleep", "Error"),
		mysql.ComQuit:             metrics.QueryTotalCounter.WithLabelValues("Quit", "Error"),
		mysql.ComInitDB:           metrics.QueryTotalCounter.WithLabelValues("InitDB", "Error"),
		mysql.ComQuery:            metrics.QueryTotalCounter.WithLabelValues("Query", "Error"),
		mysql.ComPing:             metrics.QueryTotalCounter.WithLabelValues("Ping", "Error"),
		mysql.ComFieldList:        metrics.QueryTotalCounter.WithLabelValues("FieldList", "Error"),
		mysql.ComStmtPrepare:      metrics.QueryTotalCounter.WithLabelValues("StmtPrepare", "Error"),
		mysql.ComStmtExecute:      metrics.QueryTotalCounter.WithLabelValues("StmtExecute", "Error"),
		mysql.ComStmtFetch:        metrics.QueryTotalCounter.WithLabelValues("StmtFetch", "Error"),
		mysql.ComStmtClose:        metrics.QueryTotalCounter.WithLabelValues("StmtClose", "Error"),
		mysql.ComStmtSendLongData: metrics.QueryTotalCounter.WithLabelValues("StmtSendLongData", "Error"),
		mysql.ComStmtReset:        metrics.QueryTotalCounter.WithLabelValues("StmtReset", "Error"),
		mysql.ComSetOption:        metrics.QueryTotalCounter.WithLabelValues("SetOption", "Error"),
	}

	queryDurationHistogramUse      = metrics.QueryDurationHistogram.WithLabelValues("Use")
	queryDurationHistogramShow     = metrics.QueryDurationHistogram.WithLabelValues("Show")
	queryDurationHistogramBegin    = metrics.QueryDurationHistogram.WithLabelValues("Begin")
	queryDurationHistogramCommit   = metrics.QueryDurationHistogram.WithLabelValues("Commit")
	queryDurationHistogramRollback = metrics.QueryDurationHistogram.WithLabelValues("Rollback")
	queryDurationHistogramInsert   = metrics.QueryDurationHistogram.WithLabelValues("Insert")
	queryDurationHistogramReplace  = metrics.QueryDurationHistogram.WithLabelValues("Replace")
	queryDurationHistogramDelete   = metrics.QueryDurationHistogram.WithLabelValues("Delete")
	queryDurationHistogramUpdate   = metrics.QueryDurationHistogram.WithLabelValues("Update")
	queryDurationHistogramSelect   = metrics.QueryDurationHistogram.WithLabelValues("Select")
	queryDurationHistogramExecute  = metrics.QueryDurationHistogram.WithLabelValues("Execute")
	queryDurationHistogramSet      = metrics.QueryDurationHistogram.WithLabelValues("Set")
	queryDurationHistogramGeneral  = metrics.QueryDurationHistogram.WithLabelValues(metrics.LblGeneral)

	disconnectNormal            = metrics.DisconnectionCounter.WithLabelValues(metrics.LblOK)
	disconnectByClientWithError = metrics.DisconnectionCounter.WithLabelValues(metrics.LblError)
	disconnectErrorUndetermined = metrics.DisconnectionCounter.WithLabelValues("undetermined")

	connIdleDurationHistogramNotInTxn = metrics.ConnIdleDurationHistogram.WithLabelValues("0")
	connIdleDurationHistogramInTxn    = metrics.ConnIdleDurationHistogram.WithLabelValues("1")

	affectedRowsCounterInsert  = metrics.AffectedRowsCounter.WithLabelValues("Insert")
	affectedRowsCounterUpdate  = metrics.AffectedRowsCounter.WithLabelValues("Update")
	affectedRowsCounterDelete  = metrics.AffectedRowsCounter.WithLabelValues("Delete")
	affectedRowsCounterReplace = metrics.AffectedRowsCounter.WithLabelValues("Replace")
)

// newClientConn creates a *clientConn object.
func newClientConn(s *Server) *clientConn {
	return &clientConn{
		server:       s,
		connectionID: s.globalConnID.NextID(),
		collation:    mysql.DefaultCollationID,
		alloc:        arena.NewAllocator(32 * 1024),
		chunkAlloc:   chunk.NewAllocator(),
		status:       connStatusDispatching,
		lastActive:   time.Now(),
		authPlugin:   mysql.AuthNativePassword,
	}
}

// clientConn represents a connection between server and client, it maintains connection specific state,
// handles client query.
type clientConn struct {
	pkt          *packetIO         // a helper to read and write data in packet format.
	bufReadConn  *bufferedReadConn // a buffered-read net.Conn or buffered-read tls.Conn.
	tlsConn      *tls.Conn         // TLS connection, nil if not TLS.
	server       *Server           // a reference of server instance.
	capability   uint32            // client capability affects the way server handles client request.
	connectionID uint64            // atomically allocated by a global variable, unique in process scope.
	user         string            // user of the client.
	dbname       string            // default database name.
	salt         []byte            // random bytes used for authentication.
	alloc        arena.Allocator   // an memory allocator for reducing memory allocation.
	chunkAlloc   chunk.Allocator
	lastPacket   []byte // latest sql query string, currently used for logging error.
	// ShowProcess() and mysql.ComChangeUser both visit this field, ShowProcess() read information through
	// the TiDBContext and mysql.ComChangeUser re-create it, so a lock is required here.
	ctx struct {
		sync.RWMutex
		*TiDBContext // an interface to execute sql statements.
	}
	attrs         map[string]string // attributes parsed from client handshake response, not used for now.
	serverHost    string            // server host
	peerHost      string            // peer host
	peerPort      string            // peer port
	status        int32             // dispatching/reading/shutdown/waitshutdown
	lastCode      uint16            // last error code
	collation     uint8             // collation used by client, may be different from the collation used by database.
	lastActive    time.Time         // last active time
	authPlugin    string            // default authentication plugin
	isUnixSocket  bool              // connection is Unix Socket file
	rsEncoder     *resultEncoder    // rsEncoder is used to encode the string result to different charsets.
	inputDecoder  *inputDecoder     // inputDecoder is used to decode the different charsets of incoming strings to utf-8.
	socketCredUID uint32            // UID from the other end of the Unix Socket
	// mu is used for cancelling the execution of current transaction.
	mu struct {
		sync.RWMutex
		cancelFunc context.CancelFunc
	}
	extensions *extension.SessionExtensions
}

func (cc *clientConn) getCtx() *TiDBContext {
	cc.ctx.RLock()
	defer cc.ctx.RUnlock()
	return cc.ctx.TiDBContext
}

func (cc *clientConn) setCtx(ctx *TiDBContext) {
	cc.ctx.Lock()
	cc.ctx.TiDBContext = ctx
	cc.ctx.Unlock()
}

func (cc *clientConn) String() string {
	collationStr := mysql.Collations[cc.collation]
	return fmt.Sprintf("id:%d, addr:%s status:%b, collation:%s, user:%s",
		cc.connectionID, cc.bufReadConn.RemoteAddr(), cc.ctx.Status(), collationStr, cc.user,
	)
}

// authSwitchRequest is used by the server to ask the client to switch to a different authentication
// plugin. MySQL 8.0 libmysqlclient based clients by default always try `caching_sha2_password`, even
// when the server advertises the its default to be `mysql_native_password`. In addition to this switching
// may be needed on a per user basis as the authentication method is set per user.
// https://dev.mysql.com/doc/internals/en/connection-phase-packets.html#packet-Protocol::AuthSwitchRequest
// https://bugs.mysql.com/bug.php?id=93044
func (cc *clientConn) authSwitchRequest(ctx context.Context, plugin string) ([]byte, error) {
	failpoint.Inject("FakeAuthSwitch", func() {
		failpoint.Return([]byte(plugin), nil)
	})
	enclen := 1 + len(plugin) + 1 + len(cc.salt) + 1
	data := cc.alloc.AllocWithLen(4, enclen)
	data = append(data, mysql.AuthSwitchRequest) // switch request
	data = append(data, []byte(plugin)...)
	data = append(data, byte(0x00)) // requires null
	data = append(data, cc.salt...)
	data = append(data, 0)
	err := cc.writePacket(data)
	if err != nil {
		logutil.Logger(ctx).Debug("write response to client failed", zap.Error(err))
		return nil, err
	}
	err = cc.flush(ctx)
	if err != nil {
		logutil.Logger(ctx).Debug("flush response to client failed", zap.Error(err))
		return nil, err
	}
	resp, err := cc.readPacket()
	if err != nil {
		err = errors.SuspendStack(err)
		if errors.Cause(err) == io.EOF {
			logutil.Logger(ctx).Warn("authSwitchRequest response fail due to connection has be closed by client-side")
		} else {
			logutil.Logger(ctx).Warn("authSwitchRequest response fail", zap.Error(err))
		}
		return nil, err
	}
	cc.authPlugin = plugin
	return resp, nil
}

// handshake works like TCP handshake, but in a higher level, it first writes initial packet to client,
// during handshake, client and server negotiate compatible features and do authentication.
// After handshake, client can send sql query to server.
func (cc *clientConn) handshake(ctx context.Context) error {
	if err := cc.writeInitialHandshake(ctx); err != nil {
		if errors.Cause(err) == io.EOF {
			logutil.Logger(ctx).Debug("Could not send handshake due to connection has be closed by client-side")
		} else {
			logutil.Logger(ctx).Debug("Write init handshake to client fail", zap.Error(errors.SuspendStack(err)))
		}
		return err
	}
	if err := cc.readOptionalSSLRequestAndHandshakeResponse(ctx); err != nil {
		err1 := cc.writeError(ctx, err)
		if err1 != nil {
			logutil.Logger(ctx).Debug("writeError failed", zap.Error(err1))
		}
		return err
	}

	// MySQL supports an "init_connect" query, which can be run on initial connection.
	// The query must return a non-error or the client is disconnected.
	if err := cc.initConnect(ctx); err != nil {
		logutil.Logger(ctx).Warn("init_connect failed", zap.Error(err))
		initErr := errNewAbortingConnection.FastGenByArgs(cc.connectionID, "unconnected", cc.user, cc.peerHost, "init_connect command failed")
		if err1 := cc.writeError(ctx, initErr); err1 != nil {
			terror.Log(err1)
		}
		return initErr
	}

	data := cc.alloc.AllocWithLen(4, 32)
	data = append(data, mysql.OKHeader)
	data = append(data, 0, 0)
	if cc.capability&mysql.ClientProtocol41 > 0 {
		data = dumpUint16(data, mysql.ServerStatusAutocommit)
		data = append(data, 0, 0)
	}

	err := cc.writePacket(data)
	cc.pkt.sequence = 0
	if err != nil {
		err = errors.SuspendStack(err)
		logutil.Logger(ctx).Debug("write response to client failed", zap.Error(err))
		return err
	}

	err = cc.flush(ctx)
	if err != nil {
		err = errors.SuspendStack(err)
		logutil.Logger(ctx).Debug("flush response to client failed", zap.Error(err))
		return err
	}
	return err
}

func (cc *clientConn) Close() error {
	cc.server.rwlock.Lock()
	delete(cc.server.clients, cc.connectionID)
	connections := len(cc.server.clients)
	cc.server.rwlock.Unlock()
	return closeConn(cc, connections)
}

func closeConn(cc *clientConn, connections int) error {
	metrics.ConnGauge.Set(float64(connections))
	if cc.bufReadConn != nil {
		err := cc.bufReadConn.Close()
		if err != nil {
			// We need to expect connection might have already disconnected.
			// This is because closeConn() might be called after a connection read-timeout.
			logutil.Logger(context.Background()).Debug("could not close connection", zap.Error(err))
		}
	}
	// Close statements and session
	// This will release advisory locks, row locks, etc.
	if ctx := cc.getCtx(); ctx != nil {
		return ctx.Close()
	}
	return nil
}

func (cc *clientConn) closeWithoutLock() error {
	delete(cc.server.clients, cc.connectionID)
	return closeConn(cc, len(cc.server.clients))
}

// writeInitialHandshake sends server version, connection ID, server capability, collation, server status
// and auth salt to the client.
func (cc *clientConn) writeInitialHandshake(ctx context.Context) error {
	data := make([]byte, 4, 128)

	// min version 10
	data = append(data, 10)
	// server version[00]
	data = append(data, mysql.ServerVersion...)
	data = append(data, 0)
	// connection id
	data = append(data, byte(cc.connectionID), byte(cc.connectionID>>8), byte(cc.connectionID>>16), byte(cc.connectionID>>24))
	// auth-plugin-data-part-1
	data = append(data, cc.salt[0:8]...)
	// filler [00]
	data = append(data, 0)
	// capability flag lower 2 bytes, using default capability here
	data = append(data, byte(cc.server.capability), byte(cc.server.capability>>8))
	// charset
	if cc.collation == 0 {
		cc.collation = uint8(mysql.DefaultCollationID)
	}
	data = append(data, cc.collation)
	// status
	data = dumpUint16(data, mysql.ServerStatusAutocommit)
	// below 13 byte may not be used
	// capability flag upper 2 bytes, using default capability here
	data = append(data, byte(cc.server.capability>>16), byte(cc.server.capability>>24))
	// length of auth-plugin-data
	data = append(data, byte(len(cc.salt)+1))
	// reserved 10 [00]
	data = append(data, 0, 0, 0, 0, 0, 0, 0, 0, 0, 0)
	// auth-plugin-data-part-2
	data = append(data, cc.salt[8:]...)
	data = append(data, 0)
	// auth-plugin name
	if ctx := cc.getCtx(); ctx == nil {
		if err := cc.openSession(); err != nil {
			return err
		}
	}
	defAuthPlugin, err := cc.ctx.GetSessionVars().GetGlobalSystemVar(context.Background(), variable.DefaultAuthPlugin)
	if err != nil {
		return err
	}
	cc.authPlugin = defAuthPlugin
	data = append(data, []byte(defAuthPlugin)...)

	// Close the session to force this to be re-opened after we parse the response. This is needed
	// to ensure we use the collation and client flags from the response for the session.
	if err = cc.ctx.Close(); err != nil {
		return err
	}
	cc.setCtx(nil)

	data = append(data, 0)
	if err = cc.writePacket(data); err != nil {
		return err
	}
	return cc.flush(ctx)
}

func (cc *clientConn) readPacket() ([]byte, error) {
	if cc.getCtx() != nil {
		cc.pkt.setMaxAllowedPacket(cc.ctx.GetSessionVars().MaxAllowedPacket)
	}
	return cc.pkt.readPacket()
}

func (cc *clientConn) writePacket(data []byte) error {
	failpoint.Inject("FakeClientConn", func() {
		if cc.pkt == nil {
			failpoint.Return(nil)
		}
	})
	return cc.pkt.writePacket(data)
}

// getSessionVarsWaitTimeout get session variable wait_timeout
func (cc *clientConn) getSessionVarsWaitTimeout(ctx context.Context) uint64 {
	valStr, exists := cc.ctx.GetSessionVars().GetSystemVar(variable.WaitTimeout)
	if !exists {
		return variable.DefWaitTimeout
	}
	waitTimeout, err := strconv.ParseUint(valStr, 10, 64)
	if err != nil {
		logutil.Logger(ctx).Warn("get sysval wait_timeout failed, use default value", zap.Error(err))
		// if get waitTimeout error, use default value
		return variable.DefWaitTimeout
	}
	return waitTimeout
}

type handshakeResponse41 struct {
	Capability uint32
	Collation  uint8
	User       string
	DBName     string
	Auth       []byte
	AuthPlugin string
	Attrs      map[string]string
}

// parseHandshakeResponseHeader parses the common header of SSLRequest and HandshakeResponse41.
func parseHandshakeResponseHeader(ctx context.Context, packet *handshakeResponse41, data []byte) (parsedBytes int, err error) {
	// Ensure there are enough data to read:
	// http://dev.mysql.com/doc/internals/en/connection-phase-packets.html#packet-Protocol::SSLRequest
	if len(data) < 4+4+1+23 {
		logutil.Logger(ctx).Error("got malformed handshake response", zap.ByteString("packetData", data))
		return 0, mysql.ErrMalformPacket
	}

	offset := 0
	// capability
	capability := binary.LittleEndian.Uint32(data[:4])
	packet.Capability = capability
	offset += 4
	// skip max packet size
	offset += 4
	// charset, skip, if you want to use another charset, use set names
	packet.Collation = data[offset]
	offset++
	// skip reserved 23[00]
	offset += 23

	return offset, nil
}

// parseHandshakeResponseBody parse the HandshakeResponse (except the common header part).
func parseHandshakeResponseBody(ctx context.Context, packet *handshakeResponse41, data []byte, offset int) (err error) {
	defer func() {
		// Check malformat packet cause out of range is disgusting, but don't panic!
		if r := recover(); r != nil {
			logutil.Logger(ctx).Error("handshake panic", zap.ByteString("packetData", data))
			err = mysql.ErrMalformPacket
		}
	}()
	// user name
	packet.User = string(data[offset : offset+bytes.IndexByte(data[offset:], 0)])
	offset += len(packet.User) + 1

	if packet.Capability&mysql.ClientPluginAuthLenencClientData > 0 {
		// MySQL client sets the wrong capability, it will set this bit even server doesn't
		// support ClientPluginAuthLenencClientData.
		// https://github.com/mysql/mysql-server/blob/5.7/sql-common/client.c#L3478
		if data[offset] == 0x1 { // No auth data
			offset += 2
		} else {
			num, null, off := parseLengthEncodedInt(data[offset:])
			offset += off
			if !null {
				packet.Auth = data[offset : offset+int(num)]
				offset += int(num)
			}
		}
	} else if packet.Capability&mysql.ClientSecureConnection > 0 {
		// auth length and auth
		authLen := int(data[offset])
		offset++
		packet.Auth = data[offset : offset+authLen]
		offset += authLen
	} else {
		packet.Auth = data[offset : offset+bytes.IndexByte(data[offset:], 0)]
		offset += len(packet.Auth) + 1
	}

	if packet.Capability&mysql.ClientConnectWithDB > 0 {
		if len(data[offset:]) > 0 {
			idx := bytes.IndexByte(data[offset:], 0)
			packet.DBName = string(data[offset : offset+idx])
			offset += idx + 1
		}
	}

	if packet.Capability&mysql.ClientPluginAuth > 0 {
		idx := bytes.IndexByte(data[offset:], 0)
		s := offset
		f := offset + idx
		if s < f { // handle unexpected bad packets
			packet.AuthPlugin = string(data[s:f])
		}
		offset += idx + 1
	}

	if packet.Capability&mysql.ClientConnectAtts > 0 {
		if len(data[offset:]) == 0 {
			// Defend some ill-formated packet, connection attribute is not important and can be ignored.
			return nil
		}
		if num, null, off := parseLengthEncodedInt(data[offset:]); !null {
			offset += off
			row := data[offset : offset+int(num)]
			attrs, err := parseAttrs(row)
			if err != nil {
				logutil.Logger(ctx).Warn("parse attrs failed", zap.Error(err))
				return nil
			}
			packet.Attrs = attrs
		}
	}

	return nil
}

func parseAttrs(data []byte) (map[string]string, error) {
	attrs := make(map[string]string)
	pos := 0
	for pos < len(data) {
		key, _, off, err := parseLengthEncodedBytes(data[pos:])
		if err != nil {
			return attrs, err
		}
		pos += off
		value, _, off, err := parseLengthEncodedBytes(data[pos:])
		if err != nil {
			return attrs, err
		}
		pos += off

		attrs[string(key)] = string(value)
	}
	return attrs, nil
}

func (cc *clientConn) readOptionalSSLRequestAndHandshakeResponse(ctx context.Context) error {
	// Read a packet. It may be a SSLRequest or HandshakeResponse.
	data, err := cc.readPacket()
	if err != nil {
		err = errors.SuspendStack(err)
		if errors.Cause(err) == io.EOF {
			logutil.Logger(ctx).Debug("wait handshake response fail due to connection has be closed by client-side")
		} else {
			logutil.Logger(ctx).Debug("wait handshake response fail", zap.Error(err))
		}
		return err
	}

	var resp handshakeResponse41
	var pos int

	if len(data) < 2 {
		logutil.Logger(ctx).Error("got malformed handshake response", zap.ByteString("packetData", data))
		return mysql.ErrMalformPacket
	}

	capability := uint32(binary.LittleEndian.Uint16(data[:2]))
	if capability&mysql.ClientProtocol41 > 0 {
		pos, err = parseHandshakeResponseHeader(ctx, &resp, data)
	} else {
		logutil.Logger(ctx).Error("ClientProtocol41 flag is not set, please upgrade client")
		return errNotSupportedAuthMode
	}

	if err != nil {
		terror.Log(err)
		return err
	}

	if resp.Capability&mysql.ClientSSL > 0 {
		tlsConfig := (*tls.Config)(atomic.LoadPointer(&cc.server.tlsConfig))
		if tlsConfig != nil {
			// The packet is a SSLRequest, let's switch to TLS.
			if err = cc.upgradeToTLS(tlsConfig); err != nil {
				return err
			}
			// Read the following HandshakeResponse packet.
			data, err = cc.readPacket()
			if err != nil {
				logutil.Logger(ctx).Warn("read handshake response failure after upgrade to TLS", zap.Error(err))
				return err
			}
			pos, err = parseHandshakeResponseHeader(ctx, &resp, data)
			if err != nil {
				terror.Log(err)
				return err
			}
		}
	} else if tlsutil.RequireSecureTransport.Load() && !cc.isUnixSocket {
		// If it's not a socket connection, we should reject the connection
		// because TLS is required.
		err := errSecureTransportRequired.FastGenByArgs()
		terror.Log(err)
		return err
	}

	// Read the remaining part of the packet.
	err = parseHandshakeResponseBody(ctx, &resp, data, pos)
	if err != nil {
		terror.Log(err)
		return err
	}

	cc.capability = resp.Capability & cc.server.capability
	cc.user = resp.User
	cc.dbname = resp.DBName
	cc.collation = resp.Collation
	cc.attrs = resp.Attrs

	err = cc.handleAuthPlugin(ctx, &resp)
	if err != nil {
		return err
	}

	switch resp.AuthPlugin {
	case mysql.AuthCachingSha2Password:
		resp.Auth, err = cc.authSha(ctx)
		if err != nil {
			return err
		}
	case mysql.AuthTiDBSM3Password:
		resp.Auth, err = cc.authSM3(ctx)
		if err != nil {
			return err
		}
	case mysql.AuthNativePassword:
	case mysql.AuthSocket:
	case mysql.AuthTiDBSessionToken:
	case mysql.AuthTiDBAuthToken:
	case mysql.AuthMySQLClearPassword:
	default:
		return errors.New("Unknown auth plugin")
	}

	err = cc.openSessionAndDoAuth(resp.Auth, resp.AuthPlugin)
	if err != nil {
		logutil.Logger(ctx).Warn("open new session or authentication failure", zap.Error(err))
	}
	return err
}

func (cc *clientConn) handleAuthPlugin(ctx context.Context, resp *handshakeResponse41) error {
	if resp.Capability&mysql.ClientPluginAuth > 0 {
		newAuth, err := cc.checkAuthPlugin(ctx, resp)
		if err != nil {
			logutil.Logger(ctx).Warn("failed to check the user authplugin", zap.Error(err))
			return err
		}
		if len(newAuth) > 0 {
			resp.Auth = newAuth
		}

		switch resp.AuthPlugin {
		case mysql.AuthCachingSha2Password:
		case mysql.AuthTiDBSM3Password:
		case mysql.AuthNativePassword:
		case mysql.AuthSocket:
		case mysql.AuthTiDBSessionToken:
		case mysql.AuthMySQLClearPassword:
		default:
			logutil.Logger(ctx).Warn("Unknown Auth Plugin", zap.String("plugin", resp.AuthPlugin))
		}
	} else {
		// MySQL 5.1 and older clients don't support authentication plugins.
		logutil.Logger(ctx).Warn("Client without Auth Plugin support; Please upgrade client")
		_, err := cc.checkAuthPlugin(ctx, resp)
		if err != nil {
			return err
		}
		resp.AuthPlugin = mysql.AuthNativePassword
	}
	return nil
}

// authSha implements the caching_sha2_password specific part of the protocol.
func (cc *clientConn) authSha(ctx context.Context) ([]byte, error) {
	const (
		shaCommand       = 1
		requestRsaPubKey = 2 // Not supported yet, only TLS is supported as secure channel.
		fastAuthOk       = 3
		fastAuthFail     = 4
	)

	// Currently we always send a "FastAuthFail" as the cached part of the protocol isn't implemented yet.
	// This triggers the client to send the full response.
	err := cc.writePacket([]byte{0, 0, 0, 0, shaCommand, fastAuthFail})
	if err != nil {
		logutil.Logger(ctx).Error("authSha packet write failed", zap.Error(err))
		return nil, err
	}
	err = cc.flush(ctx)
	if err != nil {
		logutil.Logger(ctx).Error("authSha packet flush failed", zap.Error(err))
		return nil, err
	}

	data, err := cc.readPacket()
	if err != nil {
		logutil.Logger(ctx).Error("authSha packet read failed", zap.Error(err))
		return nil, err
	}
	return bytes.Trim(data, "\x00"), nil
}

// authSM3 implements the tidb_sm3_password specific part of the protocol.
func (cc *clientConn) authSM3(ctx context.Context) ([]byte, error) {
	err := cc.writePacket([]byte{0, 0, 0, 0, 1, 4})
	if err != nil {
		logutil.Logger(ctx).Error("authSM3 packet write failed", zap.Error(err))
		return nil, err
	}
	err = cc.flush(ctx)
	if err != nil {
		logutil.Logger(ctx).Error("authSM3 packet flush failed", zap.Error(err))
		return nil, err
	}

	data, err := cc.readPacket()
	if err != nil {
		logutil.Logger(ctx).Error("authSM3 packet read failed", zap.Error(err))
		return nil, err
	}
	return bytes.Trim(data, "\x00"), nil
}

func (cc *clientConn) SessionStatusToString() string {
	status := cc.ctx.Status()
	inTxn, autoCommit := 0, 0
	if status&mysql.ServerStatusInTrans > 0 {
		inTxn = 1
	}
	if status&mysql.ServerStatusAutocommit > 0 {
		autoCommit = 1
	}
	return fmt.Sprintf("inTxn:%d, autocommit:%d",
		inTxn, autoCommit,
	)
}

func (cc *clientConn) openSession() error {
	var tlsStatePtr *tls.ConnectionState
	if cc.tlsConn != nil {
		tlsState := cc.tlsConn.ConnectionState()
		tlsStatePtr = &tlsState
	}
	ctx, err := cc.server.driver.OpenCtx(cc.connectionID, cc.capability, cc.collation, cc.dbname, tlsStatePtr, cc.extensions)
	if err != nil {
		return err
	}
	cc.setCtx(ctx)

	err = cc.server.checkConnectionCount()
	if err != nil {
		return err
	}
	return nil
}

func (cc *clientConn) openSessionAndDoAuth(authData []byte, authPlugin string) error {
	// Open a context unless this was done before.
	if ctx := cc.getCtx(); ctx == nil {
		err := cc.openSession()
		if err != nil {
			return err
		}
	}

	hasPassword := "YES"
	if len(authData) == 0 {
		hasPassword = "NO"
	}
	host, port, err := cc.PeerHost(hasPassword)
	if err != nil {
		return err
	}

	if !cc.isUnixSocket && authPlugin == mysql.AuthSocket {
		return errAccessDeniedNoPassword.FastGenByArgs(cc.user, host)
	}

	userIdentity := &auth.UserIdentity{Username: cc.user, Hostname: host}
	if authPlugin == mysql.AuthTiDBSessionToken {
		if !cc.ctx.AuthWithoutVerification(userIdentity) {
			return errAccessDenied.FastGenByArgs(cc.user, host, hasPassword)
		}
		if err = sessionstates.ValidateSessionToken(authData, cc.user); err != nil {
			logutil.BgLogger().Warn("verify session token failed", zap.String("username", cc.user), zap.Error(err))
			return errAccessDenied.FastGenByArgs(cc.user, host, hasPassword)
		}
	} else if err = cc.ctx.Auth(userIdentity, authData, cc.salt); err != nil {
		return err
	}
	cc.ctx.SetPort(port)
	if cc.dbname != "" {
		err = cc.useDB(context.Background(), cc.dbname)
		if err != nil {
			return err
		}
	}
	cc.ctx.SetSessionManager(cc.server)
	return nil
}

// Check if the Authentication Plugin of the server, client and user configuration matches
func (cc *clientConn) checkAuthPlugin(ctx context.Context, resp *handshakeResponse41) ([]byte, error) {
	// Open a context unless this was done before.
	if ctx := cc.getCtx(); ctx == nil {
		err := cc.openSession()
		if err != nil {
			return nil, err
		}
	}

	authData := resp.Auth
	// tidb_session_token is always permitted and skips stored user plugin.
	if resp.AuthPlugin == mysql.AuthTiDBSessionToken {
		return authData, nil
	}
	hasPassword := "YES"
	if len(authData) == 0 {
		hasPassword = "NO"
	}
	host, _, err := cc.PeerHost(hasPassword)
	if err != nil {
		return nil, err
	}
	// Find the identity of the user based on username and peer host.
	identity, err := cc.ctx.MatchIdentity(cc.user, host)
	if err != nil {
		return nil, errAccessDenied.FastGenByArgs(cc.user, host, hasPassword)
	}
	// Get the plugin for the identity.
	userplugin, err := cc.ctx.AuthPluginForUser(identity)
	if err != nil {
		logutil.Logger(ctx).Warn("Failed to get authentication method for user",
			zap.String("user", cc.user), zap.String("host", host))
	}
	failpoint.Inject("FakeUser", func(val failpoint.Value) {
		//nolint:forcetypeassert
		userplugin = val.(string)
	})
	if userplugin == mysql.AuthSocket {
		if !cc.isUnixSocket {
			return nil, errAccessDenied.FastGenByArgs(cc.user, host, hasPassword)
		}
		resp.AuthPlugin = mysql.AuthSocket
		user, err := user.LookupId(fmt.Sprint(cc.socketCredUID))
		if err != nil {
			return nil, err
		}
		return []byte(user.Username), nil
	}
	if len(userplugin) == 0 {
		// No user plugin set, assuming MySQL Native Password
		// This happens if the account doesn't exist or if the account doesn't have
		// a password set.
		if resp.AuthPlugin != mysql.AuthNativePassword {
			if resp.Capability&mysql.ClientPluginAuth > 0 {
				resp.AuthPlugin = mysql.AuthNativePassword
				authData, err := cc.authSwitchRequest(ctx, mysql.AuthNativePassword)
				if err != nil {
					return nil, err
				}
				return authData, nil
			}
		}
		return nil, nil
	}

	// If the authentication method send by the server (cc.authPlugin) doesn't match
	// the plugin configured for the user account in the mysql.user.plugin column
	// or if the authentication method send by the server doesn't match the authentication
	// method send by the client (*authPlugin) then we need to switch the authentication
	// method to match the one configured for that specific user.
	if (cc.authPlugin != userplugin) || (cc.authPlugin != resp.AuthPlugin) {
		if userplugin == mysql.AuthTiDBAuthToken {
			userplugin = mysql.AuthMySQLClearPassword
		}
		if resp.Capability&mysql.ClientPluginAuth > 0 {
			authData, err := cc.authSwitchRequest(ctx, userplugin)
			if err != nil {
				return nil, err
			}
			resp.AuthPlugin = userplugin
			return authData, nil
		} else if userplugin != mysql.AuthNativePassword {
			// MySQL 5.1 and older don't support authentication plugins yet
			return nil, errNotSupportedAuthMode
		}
	}

	return nil, nil
}

func (cc *clientConn) PeerHost(hasPassword string) (host, port string, err error) {
	if len(cc.peerHost) > 0 {
		return cc.peerHost, cc.peerPort, nil
	}
	host = variable.DefHostname
	if cc.isUnixSocket {
		cc.peerHost = host
		cc.serverHost = host
		return
	}
	addr := cc.bufReadConn.RemoteAddr().String()
	host, port, err = net.SplitHostPort(addr)
	if err != nil {
		err = errAccessDenied.GenWithStackByArgs(cc.user, addr, hasPassword)
		return
	}
	cc.peerHost = host
	cc.peerPort = port

	serverAddr := cc.bufReadConn.LocalAddr().String()
	serverHost, _, err := net.SplitHostPort(serverAddr)
	if err != nil {
		err = errAccessDenied.GenWithStackByArgs(cc.user, addr, hasPassword)
		return
	}
	cc.serverHost = serverHost

	return
}

// skipInitConnect follows MySQL's rules of when init-connect should be skipped.
// In 5.7 it is any user with SUPER privilege, but in 8.0 it is:
// - SUPER or the CONNECTION_ADMIN dynamic privilege.
// - (additional exception) users with expired passwords (not yet supported)
// In TiDB CONNECTION_ADMIN is satisfied by SUPER, so we only need to check once.
func (cc *clientConn) skipInitConnect() bool {
	checker := privilege.GetPrivilegeManager(cc.ctx.Session)
	activeRoles := cc.ctx.GetSessionVars().ActiveRoles
	return checker != nil && checker.RequestDynamicVerification(activeRoles, "CONNECTION_ADMIN", false)
}

// initResultEncoder initialize the result encoder for current connection.
func (cc *clientConn) initResultEncoder(ctx context.Context) {
	chs, err := cc.ctx.GetSessionVars().GetSessionOrGlobalSystemVar(context.Background(), variable.CharacterSetResults)
	if err != nil {
		chs = ""
		logutil.Logger(ctx).Warn("get character_set_results system variable failed", zap.Error(err))
	}
	cc.rsEncoder = newResultEncoder(chs)
}

func (cc *clientConn) initInputEncoder(ctx context.Context) {
	chs, err := cc.ctx.GetSessionVars().GetSessionOrGlobalSystemVar(context.Background(), variable.CharacterSetClient)
	if err != nil {
		chs = ""
		logutil.Logger(ctx).Warn("get character_set_client system variable failed", zap.Error(err))
	}
	cc.inputDecoder = newInputDecoder(chs)
}

// initConnect runs the initConnect SQL statement if it has been specified.
// The semantics are MySQL compatible.
func (cc *clientConn) initConnect(ctx context.Context) error {
	val, err := cc.ctx.GetSessionVars().GlobalVarsAccessor.GetGlobalSysVar(variable.InitConnect)
	if err != nil {
		return err
	}
	if val == "" || cc.skipInitConnect() {
		return nil
	}
	logutil.Logger(ctx).Debug("init_connect starting")
	stmts, err := cc.ctx.Parse(ctx, val)
	if err != nil {
		return err
	}
	for _, stmt := range stmts {
		rs, err := cc.ctx.ExecuteStmt(ctx, stmt)
		if err != nil {
			return err
		}
		// init_connect does not care about the results,
		// but they need to be drained because of lazy loading.
		if rs != nil {
			req := rs.NewChunk(nil)
			for {
				if err = rs.Next(ctx, req); err != nil {
					return err
				}
				if req.NumRows() == 0 {
					break
				}
			}
			if err := rs.Close(); err != nil {
				return err
			}
		}
	}
	logutil.Logger(ctx).Debug("init_connect complete")
	return nil
}

// Run reads client query and writes query result to client in for loop, if there is a panic during query handling,
// it will be recovered and log the panic error.
// This function returns and the connection is closed if there is an IO error or there is a panic.
func (cc *clientConn) Run(ctx context.Context) {
	defer func() {
		r := recover()
		if r != nil {
			logutil.Logger(ctx).Error("connection running loop panic",
				zap.Stringer("lastSQL", getLastStmtInConn{cc}),
				zap.String("err", fmt.Sprintf("%v", r)),
				zap.Stack("stack"),
			)
			err := cc.writeError(ctx, fmt.Errorf("%v", r))
			terror.Log(err)
			metrics.PanicCounter.WithLabelValues(metrics.LabelSession).Inc()
		}
	}()

	// Usually, client connection status changes between [dispatching] <=> [reading].
	// When some event happens, server may notify this client connection by setting
	// the status to special values, for example: kill or graceful shutdown.
	// The client connection would detect the events when it fails to change status
	// by CAS operation, it would then take some actions accordingly.
	for {
		if !atomic.CompareAndSwapInt32(&cc.status, connStatusDispatching, connStatusReading) ||
			// The judge below will not be hit by all means,
			// But keep it stayed as a reminder and for the code reference for connStatusWaitShutdown.
			atomic.LoadInt32(&cc.status) == connStatusWaitShutdown {
			return
		}

		cc.alloc.Reset()
		// close connection when idle time is more than wait_timeout
		waitTimeout := cc.getSessionVarsWaitTimeout(ctx)
		cc.pkt.setReadTimeout(time.Duration(waitTimeout) * time.Second)
		start := time.Now()
		data, err := cc.readPacket()
		if err != nil {
			if terror.ErrorNotEqual(err, io.EOF) {
				if netErr, isNetErr := errors.Cause(err).(net.Error); isNetErr && netErr.Timeout() {
					if atomic.LoadInt32(&cc.status) == connStatusWaitShutdown {
						logutil.Logger(ctx).Info("read packet timeout because of killed connection")
					} else {
						idleTime := time.Since(start)
						logutil.Logger(ctx).Info("read packet timeout, close this connection",
							zap.Duration("idle", idleTime),
							zap.Uint64("waitTimeout", waitTimeout),
							zap.Error(err),
						)
					}
				} else if errors.ErrorEqual(err, errNetPacketTooLarge) {
					err := cc.writeError(ctx, err)
					if err != nil {
						terror.Log(err)
					}
				} else {
					errStack := errors.ErrorStack(err)
					if !strings.Contains(errStack, "use of closed network connection") {
						logutil.Logger(ctx).Warn("read packet failed, close this connection",
							zap.Error(errors.SuspendStack(err)))
					}
				}
			}
			disconnectByClientWithError.Inc()
			return
		}

		if !atomic.CompareAndSwapInt32(&cc.status, connStatusReading, connStatusDispatching) {
			return
		}

		startTime := time.Now()
		err = cc.dispatch(ctx, data)
		cc.chunkAlloc.Reset()
		cc.ctx.GetSessionVars().ClearAlloc()
		if err != nil {
			cc.audit(plugin.Error) // tell the plugin API there was a dispatch error
			if terror.ErrorEqual(err, io.EOF) {
				cc.addMetrics(data[0], startTime, nil)
				disconnectNormal.Inc()
				return
			} else if terror.ErrResultUndetermined.Equal(err) {
				logutil.Logger(ctx).Error("result undetermined, close this connection", zap.Error(err))
				disconnectErrorUndetermined.Inc()
				return
			} else if terror.ErrCritical.Equal(err) {
				metrics.CriticalErrorCounter.Add(1)
				logutil.Logger(ctx).Fatal("critical error, stop the server", zap.Error(err))
			}
			var txnMode string
			if ctx := cc.getCtx(); ctx != nil {
				txnMode = ctx.GetSessionVars().GetReadableTxnMode()
			}
			metrics.ExecuteErrorCounter.WithLabelValues(metrics.ExecuteErrorToLabel(err)).Inc()
			if storeerr.ErrLockAcquireFailAndNoWaitSet.Equal(err) {
				logutil.Logger(ctx).Debug("Expected error for FOR UPDATE NOWAIT", zap.Error(err))
			} else {
				var startTS uint64
				if ctx := cc.getCtx(); ctx != nil && ctx.GetSessionVars() != nil && ctx.GetSessionVars().TxnCtx != nil {
					startTS = ctx.GetSessionVars().TxnCtx.StartTS
				}
				logutil.Logger(ctx).Info("command dispatched failed",
					zap.String("connInfo", cc.String()),
					zap.String("command", mysql.Command2Str[data[0]]),
					zap.String("status", cc.SessionStatusToString()),
					zap.Stringer("sql", getLastStmtInConn{cc}),
					zap.String("txn_mode", txnMode),
					zap.Uint64("timestamp", startTS),
					zap.String("err", errStrForLog(err, cc.ctx.GetSessionVars().EnableRedactLog)),
				)
			}
			err1 := cc.writeError(ctx, err)
			terror.Log(err1)
		}
		cc.addMetrics(data[0], startTime, err)
		cc.pkt.sequence = 0
	}
}

// ShutdownOrNotify will Shutdown this client connection, or do its best to notify.
func (cc *clientConn) ShutdownOrNotify() bool {
	if (cc.ctx.Status() & mysql.ServerStatusInTrans) > 0 {
		return false
	}
	// If the client connection status is reading, it's safe to shutdown it.
	if atomic.CompareAndSwapInt32(&cc.status, connStatusReading, connStatusShutdown) {
		return true
	}
	// If the client connection status is dispatching, we can't shutdown it immediately,
	// so set the status to WaitShutdown as a notification, the loop in clientConn.Run
	// will detect it and then exit.
	atomic.StoreInt32(&cc.status, connStatusWaitShutdown)
	return false
}

func errStrForLog(err error, enableRedactLog bool) string {
	if enableRedactLog {
		// currently, only ErrParse is considered when enableRedactLog because it may contain sensitive information like
		// password or accesskey
		if parser.ErrParse.Equal(err) {
			return "fail to parse SQL and can't redact when enable log redaction"
		}
	}
	if kv.ErrKeyExists.Equal(err) || parser.ErrParse.Equal(err) || infoschema.ErrTableNotExists.Equal(err) {
		// Do not log stack for duplicated entry error.
		return err.Error()
	}
	return errors.ErrorStack(err)
}

func (cc *clientConn) addMetrics(cmd byte, startTime time.Time, err error) {
	if cmd == mysql.ComQuery && cc.ctx.Value(sessionctx.LastExecuteDDL) != nil {
		// Don't take DDL execute time into account.
		// It's already recorded by other metrics in ddl package.
		return
	}

	var counter prometheus.Counter
	if err != nil && int(cmd) < len(queryTotalCountErr) {
		counter = queryTotalCountErr[cmd]
	} else if err == nil && int(cmd) < len(queryTotalCountOk) {
		counter = queryTotalCountOk[cmd]
	}
	if counter != nil {
		counter.Inc()
	} else {
		label := strconv.Itoa(int(cmd))
		if err != nil {
			metrics.QueryTotalCounter.WithLabelValues(label, "Error").Inc()
		} else {
			metrics.QueryTotalCounter.WithLabelValues(label, "OK").Inc()
		}
	}

	stmtType := cc.ctx.GetSessionVars().StmtCtx.StmtType
	sqlType := metrics.LblGeneral
	if stmtType != "" {
		sqlType = stmtType
	}

	cost := time.Since(startTime)
	sessionVar := cc.ctx.GetSessionVars()
	affectedRows := cc.ctx.AffectedRows()
	cc.ctx.GetTxnWriteThroughputSLI().FinishExecuteStmt(cost, affectedRows, sessionVar.InTxn())

	switch sqlType {
	case "Use":
		queryDurationHistogramUse.Observe(cost.Seconds())
	case "Show":
		queryDurationHistogramShow.Observe(cost.Seconds())
	case "Begin":
		queryDurationHistogramBegin.Observe(cost.Seconds())
	case "Commit":
		queryDurationHistogramCommit.Observe(cost.Seconds())
	case "Rollback":
		queryDurationHistogramRollback.Observe(cost.Seconds())
	case "Insert":
		queryDurationHistogramInsert.Observe(cost.Seconds())
		affectedRowsCounterInsert.Add(float64(affectedRows))
	case "Replace":
		queryDurationHistogramReplace.Observe(cost.Seconds())
		affectedRowsCounterReplace.Add(float64(affectedRows))
	case "Delete":
		queryDurationHistogramDelete.Observe(cost.Seconds())
		affectedRowsCounterDelete.Add(float64(affectedRows))
	case "Update":
		queryDurationHistogramUpdate.Observe(cost.Seconds())
		affectedRowsCounterUpdate.Add(float64(affectedRows))
	case "Select":
		queryDurationHistogramSelect.Observe(cost.Seconds())
	case "Execute":
		queryDurationHistogramExecute.Observe(cost.Seconds())
	case "Set":
		queryDurationHistogramSet.Observe(cost.Seconds())
	case metrics.LblGeneral:
		queryDurationHistogramGeneral.Observe(cost.Seconds())
	default:
		metrics.QueryDurationHistogram.WithLabelValues(sqlType).Observe(cost.Seconds())
	}
}

// dispatch handles client request based on command which is the first byte of the data.
// It also gets a token from server which is used to limit the concurrently handling clients.
// The most frequently used command is ComQuery.
func (cc *clientConn) dispatch(ctx context.Context, data []byte) error {
	defer func() {
		// reset killed for each request
		atomic.StoreUint32(&cc.ctx.GetSessionVars().Killed, 0)
	}()
	t := time.Now()
	if (cc.ctx.Status() & mysql.ServerStatusInTrans) > 0 {
		connIdleDurationHistogramInTxn.Observe(t.Sub(cc.lastActive).Seconds())
	} else {
		connIdleDurationHistogramNotInTxn.Observe(t.Sub(cc.lastActive).Seconds())
	}

	span := opentracing.StartSpan("server.dispatch")
	cfg := config.GetGlobalConfig()
	if cfg.OpenTracing.Enable {
		ctx = opentracing.ContextWithSpan(ctx, span)
	}

	var cancelFunc context.CancelFunc
	ctx, cancelFunc = context.WithCancel(ctx)
	cc.mu.Lock()
	cc.mu.cancelFunc = cancelFunc
	cc.mu.Unlock()

	cc.lastPacket = data
	cmd := data[0]
	data = data[1:]
	if topsqlstate.TopSQLEnabled() {
		defer pprof.SetGoroutineLabels(ctx)
	}
	if variable.EnablePProfSQLCPU.Load() {
		label := getLastStmtInConn{cc}.PProfLabel()
		if len(label) > 0 {
			defer pprof.SetGoroutineLabels(ctx)
			ctx = pprof.WithLabels(ctx, pprof.Labels("sql", label))
			pprof.SetGoroutineLabels(ctx)
		}
	}
	if trace.IsEnabled() {
		lc := getLastStmtInConn{cc}
		sqlType := lc.PProfLabel()
		if len(sqlType) > 0 {
			var task *trace.Task
			ctx, task = trace.NewTask(ctx, sqlType)
			defer task.End()

			trace.Log(ctx, "sql", lc.String())
			ctx = logutil.WithTraceLogger(ctx, cc.connectionID)

			taskID := *(*uint64)(unsafe.Pointer(task))
			ctx = pprof.WithLabels(ctx, pprof.Labels("trace", strconv.FormatUint(taskID, 10)))
			pprof.SetGoroutineLabels(ctx)
		}
	}
	token := cc.server.getToken()
	defer func() {
		// if handleChangeUser failed, cc.ctx may be nil
		if ctx := cc.getCtx(); ctx != nil {
			ctx.SetProcessInfo("", t, mysql.ComSleep, 0)
		}

		cc.server.releaseToken(token)
		span.Finish()
		cc.lastActive = time.Now()
	}()

	vars := cc.ctx.GetSessionVars()
	// reset killed for each request
	atomic.StoreUint32(&vars.Killed, 0)
	if cmd < mysql.ComEnd {
		cc.ctx.SetCommandValue(cmd)
	}

	dataStr := string(hack.String(data))
	switch cmd {
	case mysql.ComPing, mysql.ComStmtClose, mysql.ComStmtSendLongData, mysql.ComStmtReset,
		mysql.ComSetOption, mysql.ComChangeUser:
		cc.ctx.SetProcessInfo("", t, cmd, 0)
	case mysql.ComInitDB:
		cc.ctx.SetProcessInfo("use "+dataStr, t, cmd, 0)
	}

	switch cmd {
	case mysql.ComQuit:
		return io.EOF
	case mysql.ComInitDB:
		if err := cc.useDB(ctx, dataStr); err != nil {
			return err
		}
		return cc.writeOK(ctx)
	case mysql.ComQuery: // Most frequently used command.
		// For issue 1989
		// Input payload may end with byte '\0', we didn't find related mysql document about it, but mysql
		// implementation accept that case. So trim the last '\0' here as if the payload an EOF string.
		// See http://dev.mysql.com/doc/internals/en/com-query.html
		if len(data) > 0 && data[len(data)-1] == 0 {
			data = data[:len(data)-1]
			dataStr = string(hack.String(data))
		}
		return cc.handleQuery(ctx, dataStr)
	case mysql.ComFieldList:
		return cc.handleFieldList(ctx, dataStr)
	// ComCreateDB, ComDropDB
	case mysql.ComRefresh:
		return cc.handleRefresh(ctx, data[0])
	case mysql.ComShutdown: // redirect to SQL
		if err := cc.handleQuery(ctx, "SHUTDOWN"); err != nil {
			return err
		}
		return cc.writeOK(ctx)
	case mysql.ComStatistics:
		return cc.writeStats(ctx)
	// ComProcessInfo, ComConnect, ComProcessKill, ComDebug
	case mysql.ComPing:
		return cc.writeOK(ctx)
	case mysql.ComChangeUser:
		return cc.handleChangeUser(ctx, data)
	// ComBinlogDump, ComTableDump, ComConnectOut, ComRegisterSlave
	case mysql.ComStmtPrepare:
		return cc.handleStmtPrepare(ctx, dataStr)
	case mysql.ComStmtExecute:
		return cc.handleStmtExecute(ctx, data)
	case mysql.ComStmtSendLongData:
		return cc.handleStmtSendLongData(data)
	case mysql.ComStmtClose:
		return cc.handleStmtClose(data)
	case mysql.ComStmtReset:
		return cc.handleStmtReset(ctx, data)
	case mysql.ComSetOption:
		return cc.handleSetOption(ctx, data)
	case mysql.ComStmtFetch:
		return cc.handleStmtFetch(ctx, data)
	// ComDaemon, ComBinlogDumpGtid
	case mysql.ComResetConnection:
		return cc.handleResetConnection(ctx)
	// ComEnd
	default:
		return mysql.NewErrf(mysql.ErrUnknown, "command %d not supported now", nil, cmd)
	}
}

func (cc *clientConn) writeStats(ctx context.Context) error {
	var err error
	var uptime int64
	info := serverInfo{}
	info.ServerInfo, err = infosync.GetServerInfo()
	if err != nil {
		logutil.BgLogger().Error("Failed to get ServerInfo for uptime status", zap.Error(err))
	} else {
		uptime = int64(time.Since(time.Unix(info.ServerInfo.StartTimestamp, 0)).Seconds())
	}
	msg := []byte(fmt.Sprintf("Uptime: %d  Threads: 0  Questions: 0  Slow queries: 0  Opens: 0  Flush tables: 0  Open tables: 0  Queries per second avg: 0.000",
		uptime))
	data := cc.alloc.AllocWithLen(4, len(msg))
	data = append(data, msg...)

	err = cc.writePacket(data)
	if err != nil {
		return err
	}

	return cc.flush(ctx)
}

func (cc *clientConn) useDB(ctx context.Context, db string) (err error) {
	// if input is "use `SELECT`", mysql client just send "SELECT"
	// so we add `` around db.
	stmts, err := cc.ctx.Parse(ctx, "use `"+db+"`")
	if err != nil {
		return err
	}
	_, err = cc.ctx.ExecuteStmt(ctx, stmts[0])
	if err != nil {
		return err
	}
	cc.dbname = db
	return
}

func (cc *clientConn) flush(ctx context.Context) error {
	var (
		stmtDetail *execdetails.StmtExecDetails
		startTime  time.Time
	)
	if stmtDetailRaw := ctx.Value(execdetails.StmtExecDetailKey); stmtDetailRaw != nil {
		//nolint:forcetypeassert
		stmtDetail = stmtDetailRaw.(*execdetails.StmtExecDetails)
		startTime = time.Now()
	}
	defer func() {
		if stmtDetail != nil {
			stmtDetail.WriteSQLRespDuration += time.Since(startTime)
		}
		trace.StartRegion(ctx, "FlushClientConn").End()
		if ctx := cc.getCtx(); ctx != nil && ctx.WarningCount() > 0 {
			for _, err := range ctx.GetWarnings() {
				var warn *errors.Error
				if ok := goerr.As(err.Err, &warn); ok {
					code := uint16(warn.Code())
					errno.IncrementWarning(code, cc.user, cc.peerHost)
				}
			}
		}
	}()
	failpoint.Inject("FakeClientConn", func() {
		if cc.pkt == nil {
			failpoint.Return(nil)
		}
	})
	return cc.pkt.flush()
}

func (cc *clientConn) writeOK(ctx context.Context) error {
	return cc.writeOkWith(ctx, mysql.OKHeader, true, cc.ctx.Status())
}

func (cc *clientConn) writeOkWith(ctx context.Context, header byte, flush bool, status uint16) error {
	msg := cc.ctx.LastMessage()
	affectedRows := cc.ctx.AffectedRows()
	lastInsertID := cc.ctx.LastInsertID()
	warnCnt := cc.ctx.WarningCount()

	enclen := 0
	if len(msg) > 0 {
		enclen = lengthEncodedIntSize(uint64(len(msg))) + len(msg)
	}

	data := cc.alloc.AllocWithLen(4, 32+enclen)
	data = append(data, header)
	data = dumpLengthEncodedInt(data, affectedRows)
	data = dumpLengthEncodedInt(data, lastInsertID)
	if cc.capability&mysql.ClientProtocol41 > 0 {
		data = dumpUint16(data, status)
		data = dumpUint16(data, warnCnt)
	}
	if enclen > 0 {
		// although MySQL manual says the info message is string<EOF>(https://dev.mysql.com/doc/internals/en/packet-OK_Packet.html),
		// it is actually string<lenenc>
		data = dumpLengthEncodedString(data, []byte(msg))
	}

	err := cc.writePacket(data)
	if err != nil {
		return err
	}

	if flush {
		return cc.flush(ctx)
	}

	return nil
}

func (cc *clientConn) writeError(ctx context.Context, e error) error {
	var (
		m  *mysql.SQLError
		te *terror.Error
		ok bool
	)
	originErr := errors.Cause(e)
	if te, ok = originErr.(*terror.Error); ok {
		m = terror.ToSQLError(te)
	} else {
		e := errors.Cause(originErr)
		switch y := e.(type) {
		case *terror.Error:
			m = terror.ToSQLError(y)
		default:
			m = mysql.NewErrf(mysql.ErrUnknown, "%s", nil, e.Error())
		}
	}

	cc.lastCode = m.Code
	defer errno.IncrementError(m.Code, cc.user, cc.peerHost)
	data := cc.alloc.AllocWithLen(4, 16+len(m.Message))
	data = append(data, mysql.ErrHeader)
	data = append(data, byte(m.Code), byte(m.Code>>8))
	if cc.capability&mysql.ClientProtocol41 > 0 {
		data = append(data, '#')
		data = append(data, m.State...)
	}

	data = append(data, m.Message...)

	err := cc.writePacket(data)
	if err != nil {
		return err
	}
	return cc.flush(ctx)
}

// writeEOF writes an EOF packet or if ClientDeprecateEOF is set it
// writes an OK packet with EOF indicator.
// Note this function won't flush the stream because maybe there are more
// packets following it.
// serverStatus, a flag bit represents server information in the packet.
// Note: it is callers' responsibility to ensure correctness of serverStatus.
func (cc *clientConn) writeEOF(ctx context.Context, serverStatus uint16) error {
	if cc.capability&mysql.ClientDeprecateEOF > 0 {
		return cc.writeOkWith(ctx, mysql.EOFHeader, false, serverStatus)
	}

	data := cc.alloc.AllocWithLen(4, 9)

	data = append(data, mysql.EOFHeader)
	if cc.capability&mysql.ClientProtocol41 > 0 {
		data = dumpUint16(data, cc.ctx.WarningCount())
		data = dumpUint16(data, serverStatus)
	}

	err := cc.writePacket(data)
	return err
}

func (cc *clientConn) writeReq(ctx context.Context, filePath string) error {
	data := cc.alloc.AllocWithLen(4, 5+len(filePath))
	data = append(data, mysql.LocalInFileHeader)
	data = append(data, filePath...)

	err := cc.writePacket(data)
	if err != nil {
		return err
	}

	return cc.flush(ctx)
}

func insertDataWithCommit(ctx context.Context, prevData,
	curData []byte, loadDataInfo *executor.LoadDataInfo) ([]byte, error) {
	var err error
	var reachLimit bool
	for {
		prevData, reachLimit, err = loadDataInfo.InsertData(ctx, prevData, curData)
		if err != nil {
			return nil, err
		}
		if !reachLimit {
			break
		}
		// push into commit task queue
		err = loadDataInfo.EnqOneTask(ctx)
		if err != nil {
			return prevData, err
		}
		curData = prevData
		prevData = nil
	}
	return prevData, nil
}

// processStream process input stream from network
func processStream(ctx context.Context, cc *clientConn, loadDataInfo *executor.LoadDataInfo, wg *sync.WaitGroup) {
	var err error
	var shouldBreak bool
	var prevData, curData []byte
	defer func() {
		r := recover()
		if r != nil {
			logutil.Logger(ctx).Error("process routine panicked",
				zap.Reflect("r", r),
				zap.Stack("stack"))
		}
		if err != nil || r != nil {
			loadDataInfo.ForceQuit()
		} else {
			loadDataInfo.CloseTaskQueue()
		}
		wg.Done()
	}()
	for {
		curData, err = cc.readPacket()
		if err != nil {
			if terror.ErrorNotEqual(err, io.EOF) {
				logutil.Logger(ctx).Error("read packet failed", zap.Error(err))
				break
			}
		}
		if len(curData) == 0 {
			loadDataInfo.Drained = true
			shouldBreak = true
			if len(prevData) == 0 {
				break
			}
		}
		select {
		case <-loadDataInfo.QuitCh:
			err = errors.New("processStream forced to quit")
		default:
		}
		if err != nil {
			break
		}
		// prepare batch and enqueue task
		prevData, err = insertDataWithCommit(ctx, prevData, curData, loadDataInfo)
		if err != nil {
			break
		}
		if shouldBreak {
			break
		}
	}
	if err != nil {
		logutil.Logger(ctx).Error("load data process stream error", zap.Error(err))
		return
	}
	if err = loadDataInfo.EnqOneTask(ctx); err != nil {
		logutil.Logger(ctx).Error("load data process stream error", zap.Error(err))
		return
	}
}

// handleLoadData does the additional work after processing the 'load data' query.
// It sends client a file path, then reads the file content from client, inserts data into database.
func (cc *clientConn) handleLoadData(ctx context.Context, loadDataInfo *executor.LoadDataInfo) error {
	// If the server handles the load data request, the client has to set the ClientLocalFiles capability.
	if cc.capability&mysql.ClientLocalFiles == 0 {
		return errNotAllowedCommand
	}
	if loadDataInfo == nil {
		return errors.New("load data info is empty")
	}
	if !loadDataInfo.Table.Meta().IsBaseTable() {
		return errors.New("can only load data into base tables")
	}
	err := cc.writeReq(ctx, loadDataInfo.Path)
	if err != nil {
		return err
	}

	loadDataInfo.InitQueues()
	loadDataInfo.SetMaxRowsInBatch(uint64(loadDataInfo.Ctx.GetSessionVars().DMLBatchSize))
	loadDataInfo.StartStopWatcher()
	// let stop watcher goroutine quit
	defer loadDataInfo.ForceQuit()
	err = sessiontxn.NewTxn(ctx, loadDataInfo.Ctx)
	if err != nil {
		return err
	}
	// processStream process input data, enqueue commit task
	wg := new(sync.WaitGroup)
	wg.Add(1)
	go processStream(ctx, cc, loadDataInfo, wg)
	err = loadDataInfo.CommitWork(ctx)
	wg.Wait()
	if err != nil {
		if !loadDataInfo.Drained {
			logutil.Logger(ctx).Info("not drained yet, try reading left data from client connection")
		}
		// drain the data from client conn util empty packet received, otherwise the connection will be reset
		for !loadDataInfo.Drained {
			// check kill flag again, let the draining loop could quit if empty packet could not be received
			if atomic.CompareAndSwapUint32(&loadDataInfo.Ctx.GetSessionVars().Killed, 1, 0) {
				logutil.Logger(ctx).Warn("receiving kill, stop draining data, connection may be reset")
				return executor.ErrQueryInterrupted
			}
			curData, err1 := cc.readPacket()
			if err1 != nil {
				logutil.Logger(ctx).Error("drain reading left data encounter errors", zap.Error(err1))
				break
			}
			if len(curData) == 0 {
				loadDataInfo.Drained = true
				logutil.Logger(ctx).Info("draining finished for error", zap.Error(err))
				break
			}
		}
	}
	loadDataInfo.SetMessage()
	return err
}

// getDataFromPath gets file contents from file path.
func (cc *clientConn) getDataFromPath(ctx context.Context, path string) ([]byte, error) {
	err := cc.writeReq(ctx, path)
	if err != nil {
		return nil, err
	}
	var prevData, curData []byte
	for {
		curData, err = cc.readPacket()
		if err != nil && terror.ErrorNotEqual(err, io.EOF) {
			return nil, err
		}
		if len(curData) == 0 {
			break
		}
		prevData = append(prevData, curData...)
	}
	return prevData, nil
}

// handleLoadStats does the additional work after processing the 'load stats' query.
// It sends client a file path, then reads the file content from client, loads it into the storage.
func (cc *clientConn) handleLoadStats(ctx context.Context, loadStatsInfo *executor.LoadStatsInfo) error {
	// If the server handles the load data request, the client has to set the ClientLocalFiles capability.
	if cc.capability&mysql.ClientLocalFiles == 0 {
		return errNotAllowedCommand
	}
	if loadStatsInfo == nil {
		return errors.New("load stats: info is empty")
	}
	data, err := cc.getDataFromPath(ctx, loadStatsInfo.Path)
	if err != nil {
		return err
	}
	if len(data) == 0 {
		return nil
	}
	return loadStatsInfo.Update(data)
}

// handleIndexAdvise does the index advise work and returns the advise result for index.
func (cc *clientConn) handleIndexAdvise(ctx context.Context, indexAdviseInfo *executor.IndexAdviseInfo) error {
	if cc.capability&mysql.ClientLocalFiles == 0 {
		return errNotAllowedCommand
	}
	if indexAdviseInfo == nil {
		return errors.New("Index Advise: info is empty")
	}

	data, err := cc.getDataFromPath(ctx, indexAdviseInfo.Path)
	if err != nil {
		return err
	}
	if len(data) == 0 {
		return errors.New("Index Advise: infile is empty")
	}

	if err := indexAdviseInfo.GetIndexAdvice(ctx, data); err != nil {
		return err
	}

	// TODO: Write the rss []ResultSet. It will be done in another PR.
	return nil
}

func (cc *clientConn) handlePlanReplayerLoad(ctx context.Context, planReplayerLoadInfo *executor.PlanReplayerLoadInfo) error {
	if cc.capability&mysql.ClientLocalFiles == 0 {
		return errNotAllowedCommand
	}
	if planReplayerLoadInfo == nil {
		return errors.New("plan replayer load: info is empty")
	}
	data, err := cc.getDataFromPath(ctx, planReplayerLoadInfo.Path)
	if err != nil {
		return err
	}
	if len(data) == 0 {
		return nil
	}
	return planReplayerLoadInfo.Update(data)
}

func (cc *clientConn) handlePlanReplayerDump(ctx context.Context, e *executor.PlanReplayerDumpInfo) error {
	if cc.capability&mysql.ClientLocalFiles == 0 {
		return errNotAllowedCommand
	}
	if e == nil {
		return errors.New("plan replayer dump: executor is empty")
	}
	data, err := cc.getDataFromPath(ctx, e.Path)
	if err != nil {
		logutil.BgLogger().Error(err.Error())
		return err
	}
	if len(data) == 0 {
		return nil
	}
	return e.DumpSQLsFromFile(ctx, data)
}

func (cc *clientConn) audit(eventType plugin.GeneralEvent) {
	err := plugin.ForeachPlugin(plugin.Audit, func(p *plugin.Plugin) error {
		audit := plugin.DeclareAuditManifest(p.Manifest)
		if audit.OnGeneralEvent != nil {
			cmd := mysql.Command2Str[byte(atomic.LoadUint32(&cc.ctx.GetSessionVars().CommandValue))]
			ctx := context.WithValue(context.Background(), plugin.ExecStartTimeCtxKey, cc.ctx.GetSessionVars().StartTime)
			audit.OnGeneralEvent(ctx, cc.ctx.GetSessionVars(), eventType, cmd)
		}
		return nil
	})
	if err != nil {
		terror.Log(err)
	}
}

// handleQuery executes the sql query string and writes result set or result ok to the client.
// As the execution time of this function represents the performance of TiDB, we do time log and metrics here.
// There is a special query `load data` that does not return result, which is handled differently.
// Query `load stats` does not return result either.
func (cc *clientConn) handleQuery(ctx context.Context, sql string) (err error) {
	defer trace.StartRegion(ctx, "handleQuery").End()
	sessVars := cc.ctx.GetSessionVars()
	sc := sessVars.StmtCtx
	prevWarns := sc.GetWarnings()
	sc.Expired = true
	var stmts []ast.StmtNode
	cc.ctx.GetSessionVars().SetAlloc(cc.chunkAlloc)
	if stmts, err = cc.ctx.Parse(ctx, sql); err != nil {
		cc.onExtensionSQLParseFailed(sql, err)
		return err
	}

	if len(stmts) == 0 {
		return cc.writeOK(ctx)
	}

	warns := sc.GetWarnings()
	parserWarns := warns[len(prevWarns):]

	var pointPlans []plannercore.Plan
	if len(stmts) > 1 {
		// The client gets to choose if it allows multi-statements, and
		// probably defaults OFF. This helps prevent against SQL injection attacks
		// by early terminating the first statement, and then running an entirely
		// new statement.

		capabilities := cc.ctx.GetSessionVars().ClientCapability
		if capabilities&mysql.ClientMultiStatements < 1 {
			// The client does not have multi-statement enabled. We now need to determine
			// how to handle an unsafe situation based on the multiStmt sysvar.
			switch cc.ctx.GetSessionVars().MultiStatementMode {
			case variable.OffInt:
				err = errMultiStatementDisabled
				return err
			case variable.OnInt:
				// multi statement is fully permitted, do nothing
			default:
				warn := stmtctx.SQLWarn{Level: stmtctx.WarnLevelWarning, Err: errMultiStatementDisabled}
				parserWarns = append(parserWarns, warn)
			}
		}

		// Only pre-build point plans for multi-statement query
		pointPlans, err = cc.prefetchPointPlanKeys(ctx, stmts)
		if err != nil {
			for _, stmt := range stmts {
				cc.onExtensionStmtEnd(stmt, err)
			}
			return err
		}
	}
	if len(pointPlans) > 0 {
		defer cc.ctx.ClearValue(plannercore.PointPlanKey)
	}
	var retryable bool
	var lastStmt ast.StmtNode
	for i, stmt := range stmts {
		if lastStmt != nil {
<<<<<<< HEAD
			cc.onExtensionStmtEnd(stmt, nil)
		}

		lastStmt = stmt
		sessVars.StmtCtx.Expired = true
=======
			cc.onExtensionStmtEnd(lastStmt, nil)
		}

		lastStmt = stmt
>>>>>>> f79e67f9
		if len(pointPlans) > 0 {
			// Save the point plan in Session, so we don't need to build the point plan again.
			cc.ctx.SetValue(plannercore.PointPlanKey, plannercore.PointPlanVal{Plan: pointPlans[i]})
		}
		retryable, err = cc.handleStmt(ctx, stmt, parserWarns, i == len(stmts)-1)
		if err != nil {
			action, txnErr := sessiontxn.GetTxnManager(&cc.ctx).OnStmtErrorForNextAction(sessiontxn.StmtErrAfterQuery, err)
			if txnErr != nil {
				err = txnErr
				break
			}

			if retryable && action == sessiontxn.StmtActionRetryReady {
				cc.ctx.GetSessionVars().RetryInfo.Retrying = true
				_, err = cc.handleStmt(ctx, stmt, parserWarns, i == len(stmts)-1)
				cc.ctx.GetSessionVars().RetryInfo.Retrying = false
				if err != nil {
					break
				}
				continue
			}
			if !retryable || !errors.ErrorEqual(err, storeerr.ErrTiFlashServerTimeout) {
				break
			}
			_, allowTiFlashFallback := cc.ctx.GetSessionVars().AllowFallbackToTiKV[kv.TiFlash]
			if !allowTiFlashFallback {
				break
			}
			// When the TiFlash server seems down, we append a warning to remind the user to check the status of the TiFlash
			// server and fallback to TiKV.
			warns := append(parserWarns, stmtctx.SQLWarn{Level: stmtctx.WarnLevelError, Err: err})
			delete(cc.ctx.GetSessionVars().IsolationReadEngines, kv.TiFlash)
			_, err = cc.handleStmt(ctx, stmt, warns, i == len(stmts)-1)
			cc.ctx.GetSessionVars().IsolationReadEngines[kv.TiFlash] = struct{}{}
			if err != nil {
				break
			}
		}
	}

	if lastStmt != nil {
		cc.onExtensionStmtEnd(lastStmt, err)
	}

	return err
}

// prefetchPointPlanKeys extracts the point keys in multi-statement query,
// use BatchGet to get the keys, so the values will be cached in the snapshot cache, save RPC call cost.
// For pessimistic transaction, the keys will be batch locked.
func (cc *clientConn) prefetchPointPlanKeys(ctx context.Context, stmts []ast.StmtNode) ([]plannercore.Plan, error) {
	txn, err := cc.ctx.Txn(false)
	if err != nil {
		return nil, err
	}
	if !txn.Valid() {
		// Only prefetch in-transaction query for simplicity.
		// Later we can support out-transaction multi-statement query.
		return nil, nil
	}
	vars := cc.ctx.GetSessionVars()
	if vars.TxnCtx.IsPessimistic {
		if vars.IsIsolation(ast.ReadCommitted) {
			// TODO: to support READ-COMMITTED, we need to avoid getting new TS for each statement in the query.
			return nil, nil
		}
		if vars.TxnCtx.GetForUpdateTS() != vars.TxnCtx.StartTS {
			// Do not handle the case that ForUpdateTS is changed for simplicity.
			return nil, nil
		}
	}
	pointPlans := make([]plannercore.Plan, len(stmts))
	var idxKeys []kv.Key //nolint: prealloc
	var rowKeys []kv.Key //nolint: prealloc
	sc := vars.StmtCtx
	for i, stmt := range stmts {
		if _, ok := stmt.(*ast.UseStmt); ok {
			// If there is a "use db" statement, we shouldn't cache even if it's possible.
			// Consider the scenario where there are statements that could execute on multiple
			// schemas, but the schema is actually different.
			return nil, nil
		}
		// TODO: the preprocess is run twice, we should find some way to avoid do it again.
		// TODO: handle the PreprocessorReturn.
		if err = plannercore.Preprocess(ctx, cc.getCtx(), stmt); err != nil {
			return nil, err
		}
		p := plannercore.TryFastPlan(cc.ctx.Session, stmt)
		pointPlans[i] = p
		if p == nil {
			continue
		}
		// Only support Update for now.
		// TODO: support other point plans.
		if x, ok := p.(*plannercore.Update); ok {
			//nolint:forcetypeassert
			updateStmt := stmt.(*ast.UpdateStmt)
			if pp, ok := x.SelectPlan.(*plannercore.PointGetPlan); ok {
				if pp.PartitionInfo != nil {
					continue
				}
				if pp.IndexInfo != nil {
					executor.ResetUpdateStmtCtx(sc, updateStmt, vars)
					idxKey, err1 := executor.EncodeUniqueIndexKey(cc.getCtx(), pp.TblInfo, pp.IndexInfo, pp.IndexValues, pp.TblInfo.ID)
					if err1 != nil {
						return nil, err1
					}
					idxKeys = append(idxKeys, idxKey)
				} else {
					rowKeys = append(rowKeys, tablecodec.EncodeRowKeyWithHandle(pp.TblInfo.ID, pp.Handle))
				}
			}
		}
	}
	if len(idxKeys) == 0 && len(rowKeys) == 0 {
		return pointPlans, nil
	}
	snapshot := txn.GetSnapshot()
	idxVals, err1 := snapshot.BatchGet(ctx, idxKeys)
	if err1 != nil {
		return nil, err1
	}
	for idxKey, idxVal := range idxVals {
		h, err2 := tablecodec.DecodeHandleInUniqueIndexValue(idxVal, false)
		if err2 != nil {
			return nil, err2
		}
		tblID := tablecodec.DecodeTableID(hack.Slice(idxKey))
		rowKeys = append(rowKeys, tablecodec.EncodeRowKeyWithHandle(tblID, h))
	}
	if vars.TxnCtx.IsPessimistic {
		allKeys := append(rowKeys, idxKeys...)
		err = executor.LockKeys(ctx, cc.getCtx(), vars.LockWaitTimeout, allKeys...)
		if err != nil {
			// suppress the lock error, we are not going to handle it here for simplicity.
			err = nil
			logutil.BgLogger().Warn("lock keys error on prefetch", zap.Error(err))
		}
	} else {
		_, err = snapshot.BatchGet(ctx, rowKeys)
		if err != nil {
			return nil, err
		}
	}
	return pointPlans, nil
}

// The first return value indicates whether the call of handleStmt has no side effect and can be retried.
// Currently, the first return value is used to fall back to TiKV when TiFlash is down.
func (cc *clientConn) handleStmt(ctx context.Context, stmt ast.StmtNode, warns []stmtctx.SQLWarn, lastStmt bool) (bool, error) {
	ctx = context.WithValue(ctx, execdetails.StmtExecDetailKey, &execdetails.StmtExecDetails{})
	ctx = context.WithValue(ctx, util.ExecDetailsKey, &util.ExecDetails{})
	reg := trace.StartRegion(ctx, "ExecuteStmt")
	cc.audit(plugin.Starting)
	rs, err := cc.ctx.ExecuteStmt(ctx, stmt)
	reg.End()
	// The session tracker detachment from global tracker is solved in the `rs.Close` in most cases.
	// If the rs is nil, the detachment will be done in the `handleNoDelay`.
	if rs != nil {
		defer terror.Call(rs.Close)
	}
	if err != nil {
		return true, err
	}

	status := cc.ctx.Status()
	if lastStmt {
		cc.ctx.GetSessionVars().StmtCtx.AppendWarnings(warns)
	} else {
		status |= mysql.ServerMoreResultsExists
	}

	if rs != nil {
		if connStatus := atomic.LoadInt32(&cc.status); connStatus == connStatusShutdown {
			return false, executor.ErrQueryInterrupted
		}
		if retryable, err := cc.writeResultset(ctx, rs, false, status, 0); err != nil {
			return retryable, err
		}
		return false, nil
	}

	handled, err := cc.handleQuerySpecial(ctx, status)
	if handled {
		if execStmt := cc.ctx.Value(session.ExecStmtVarKey); execStmt != nil {
			//nolint:forcetypeassert
			execStmt.(*executor.ExecStmt).FinishExecuteStmt(0, err, false)
		}
	}
	if err != nil {
		return false, err
	}

	return false, nil
}

func (cc *clientConn) handleQuerySpecial(ctx context.Context, status uint16) (bool, error) {
	handled := false
	loadDataInfo := cc.ctx.Value(executor.LoadDataVarKey)
	if loadDataInfo != nil {
		handled = true
		defer cc.ctx.SetValue(executor.LoadDataVarKey, nil)
		//nolint:forcetypeassert
		if err := cc.handleLoadData(ctx, loadDataInfo.(*executor.LoadDataInfo)); err != nil {
			return handled, err
		}
	}

	loadStats := cc.ctx.Value(executor.LoadStatsVarKey)
	if loadStats != nil {
		handled = true
		defer cc.ctx.SetValue(executor.LoadStatsVarKey, nil)
		//nolint:forcetypeassert
		if err := cc.handleLoadStats(ctx, loadStats.(*executor.LoadStatsInfo)); err != nil {
			return handled, err
		}
	}

	indexAdvise := cc.ctx.Value(executor.IndexAdviseVarKey)
	if indexAdvise != nil {
		handled = true
		defer cc.ctx.SetValue(executor.IndexAdviseVarKey, nil)
		//nolint:forcetypeassert
		if err := cc.handleIndexAdvise(ctx, indexAdvise.(*executor.IndexAdviseInfo)); err != nil {
			return handled, err
		}
	}

	planReplayerLoad := cc.ctx.Value(executor.PlanReplayerLoadVarKey)
	if planReplayerLoad != nil {
		handled = true
		defer cc.ctx.SetValue(executor.PlanReplayerLoadVarKey, nil)
		//nolint:forcetypeassert
		if err := cc.handlePlanReplayerLoad(ctx, planReplayerLoad.(*executor.PlanReplayerLoadInfo)); err != nil {
			return handled, err
		}
	}

	planReplayerDump := cc.ctx.Value(executor.PlanReplayerDumpVarKey)
	if planReplayerDump != nil {
		handled = true
		defer cc.ctx.SetValue(executor.PlanReplayerDumpVarKey, nil)
		//nolint:forcetypeassert
		if err := cc.handlePlanReplayerDump(ctx, planReplayerDump.(*executor.PlanReplayerDumpInfo)); err != nil {
			return handled, err
		}
	}
	return handled, cc.writeOkWith(ctx, mysql.OKHeader, true, status)
}

// handleFieldList returns the field list for a table.
// The sql string is composed of a table name and a terminating character \x00.
func (cc *clientConn) handleFieldList(ctx context.Context, sql string) (err error) {
	parts := strings.Split(sql, "\x00")
	columns, err := cc.ctx.FieldList(parts[0])
	if err != nil {
		return err
	}
	data := cc.alloc.AllocWithLen(4, 1024)
	cc.initResultEncoder(ctx)
	defer cc.rsEncoder.clean()
	for _, column := range columns {
		// Current we doesn't output defaultValue but reserve defaultValue length byte to make mariadb client happy.
		// https://dev.mysql.com/doc/internals/en/com-query-response.html#column-definition
		// TODO: fill the right DefaultValues.
		column.DefaultValueLength = 0
		column.DefaultValue = []byte{}

		data = data[0:4]
		data = column.Dump(data, cc.rsEncoder)
		if err := cc.writePacket(data); err != nil {
			return err
		}
	}
	if err := cc.writeEOF(ctx, cc.ctx.Status()); err != nil {
		return err
	}
	return cc.flush(ctx)
}

// writeResultset writes data into a resultset and uses rs.Next to get row data back.
// If binary is true, the data would be encoded in BINARY format.
// serverStatus, a flag bit represents server information.
// fetchSize, the desired number of rows to be fetched each time when client uses cursor.
// retryable indicates whether the call of writeResultset has no side effect and can be retried to correct error. The call
// has side effect in cursor mode or once data has been sent to client. Currently retryable is used to fallback to TiKV when
// TiFlash is down.
func (cc *clientConn) writeResultset(ctx context.Context, rs ResultSet, binary bool, serverStatus uint16, fetchSize int) (retryable bool, runErr error) {
	defer func() {
		// close ResultSet when cursor doesn't exist
		r := recover()
		if r == nil {
			return
		}
		if str, ok := r.(string); !ok || !strings.HasPrefix(str, memory.PanicMemoryExceed) {
			panic(r)
		}
		// TODO(jianzhang.zj: add metrics here)
		runErr = errors.Errorf("%v", r)
		logutil.Logger(ctx).Error("write query result panic", zap.Stringer("lastSQL", getLastStmtInConn{cc}), zap.Stack("stack"), zap.Any("recover", r))
	}()
	cc.initResultEncoder(ctx)
	defer cc.rsEncoder.clean()
	if mysql.HasCursorExistsFlag(serverStatus) {
		if err := cc.writeChunksWithFetchSize(ctx, rs, serverStatus, fetchSize); err != nil {
			return false, err
		}
		return false, cc.flush(ctx)
	}
	if retryable, err := cc.writeChunks(ctx, rs, binary, serverStatus); err != nil {
		return retryable, err
	}

	return false, cc.flush(ctx)
}

func (cc *clientConn) writeColumnInfo(columns []*ColumnInfo) error {
	data := cc.alloc.AllocWithLen(4, 1024)
	data = dumpLengthEncodedInt(data, uint64(len(columns)))
	if err := cc.writePacket(data); err != nil {
		return err
	}
	for _, v := range columns {
		data = data[0:4]
		data = v.Dump(data, cc.rsEncoder)
		if err := cc.writePacket(data); err != nil {
			return err
		}
	}
	return nil
}

// writeChunks writes data from a Chunk, which filled data by a ResultSet, into a connection.
// binary specifies the way to dump data. It throws any error while dumping data.
// serverStatus, a flag bit represents server information
// The first return value indicates whether error occurs at the first call of ResultSet.Next.
func (cc *clientConn) writeChunks(ctx context.Context, rs ResultSet, binary bool, serverStatus uint16) (bool, error) {
	data := cc.alloc.AllocWithLen(4, 1024)
	req := rs.NewChunk(cc.chunkAlloc)
	gotColumnInfo := false
	firstNext := true
	validNextCount := 0
	var start time.Time
	var stmtDetail *execdetails.StmtExecDetails
	stmtDetailRaw := ctx.Value(execdetails.StmtExecDetailKey)
	if stmtDetailRaw != nil {
		//nolint:forcetypeassert
		stmtDetail = stmtDetailRaw.(*execdetails.StmtExecDetails)
	}
	for {
		failpoint.Inject("fetchNextErr", func(value failpoint.Value) {
			//nolint:forcetypeassert
			switch value.(string) {
			case "firstNext":
				failpoint.Return(firstNext, storeerr.ErrTiFlashServerTimeout)
			case "secondNext":
				if !firstNext {
					failpoint.Return(firstNext, storeerr.ErrTiFlashServerTimeout)
				}
			case "secondNextAndRetConflict":
				if !firstNext && validNextCount > 1 {
					failpoint.Return(firstNext, kv.ErrWriteConflict)
				}
			}
		})
		// Here server.tidbResultSet implements Next method.
		err := rs.Next(ctx, req)
		if err != nil {
			return firstNext, err
		}
		if !gotColumnInfo {
			// We need to call Next before we get columns.
			// Otherwise, we will get incorrect columns info.
			columns := rs.Columns()
			if stmtDetail != nil {
				start = time.Now()
			}
			if err = cc.writeColumnInfo(columns); err != nil {
				return false, err
			}
			if cc.capability&mysql.ClientDeprecateEOF == 0 {
				// metadata only needs EOF marker for old clients without ClientDeprecateEOF
				if err = cc.writeEOF(ctx, serverStatus); err != nil {
					return false, err
				}
			}
			if stmtDetail != nil {
				stmtDetail.WriteSQLRespDuration += time.Since(start)
			}
			gotColumnInfo = true
		}
		rowCount := req.NumRows()
		if rowCount == 0 {
			break
		}
		validNextCount++
		firstNext = false
		reg := trace.StartRegion(ctx, "WriteClientConn")
		if stmtDetail != nil {
			start = time.Now()
		}
		for i := 0; i < rowCount; i++ {
			data = data[0:4]
			if binary {
				data, err = dumpBinaryRow(data, rs.Columns(), req.GetRow(i), cc.rsEncoder)
			} else {
				data, err = dumpTextRow(data, rs.Columns(), req.GetRow(i), cc.rsEncoder)
			}
			if err != nil {
				reg.End()
				return false, err
			}
			if err = cc.writePacket(data); err != nil {
				reg.End()
				return false, err
			}
		}
		reg.End()
		if stmtDetail != nil {
			stmtDetail.WriteSQLRespDuration += time.Since(start)
		}
	}

	if stmtDetail != nil {
		start = time.Now()
	}

	err := cc.writeEOF(ctx, serverStatus)
	if stmtDetail != nil {
		stmtDetail.WriteSQLRespDuration += time.Since(start)
	}
	return false, err
}

// writeChunksWithFetchSize writes data from a Chunk, which filled data by a ResultSet, into a connection.
// binary specifies the way to dump data. It throws any error while dumping data.
// serverStatus, a flag bit represents server information.
// fetchSize, the desired number of rows to be fetched each time when client uses cursor.
func (cc *clientConn) writeChunksWithFetchSize(ctx context.Context, rs ResultSet, serverStatus uint16, fetchSize int) error {
	fetchedRows := rs.GetFetchedRows()
	// if fetchedRows is not enough, getting data from recordSet.
	// NOTE: chunk should not be allocated from the allocator
	// the allocator will reset every statement
	// but it maybe stored in the result set among statements
	// ref https://github.com/pingcap/tidb/blob/7fc6ebbda4ddf84c0ba801ca7ebb636b934168cf/server/conn_stmt.go#L233-L239
	// Here server.tidbResultSet implements Next method.
	req := rs.NewChunk(nil)
	for len(fetchedRows) < fetchSize {
		if err := rs.Next(ctx, req); err != nil {
			return err
		}
		rowCount := req.NumRows()
		if rowCount == 0 {
			break
		}
		// filling fetchedRows with chunk
		for i := 0; i < rowCount; i++ {
			fetchedRows = append(fetchedRows, req.GetRow(i))
		}
		req = chunk.Renew(req, cc.ctx.GetSessionVars().MaxChunkSize)
	}

	// tell the client COM_STMT_FETCH has finished by setting proper serverStatus,
	// and close ResultSet.
	if len(fetchedRows) == 0 {
		serverStatus &^= mysql.ServerStatusCursorExists
		serverStatus |= mysql.ServerStatusLastRowSend
		terror.Call(rs.Close)
		return cc.writeEOF(ctx, serverStatus)
	}

	// construct the rows sent to the client according to fetchSize.
	var curRows []chunk.Row
	if fetchSize < len(fetchedRows) {
		curRows = fetchedRows[:fetchSize]
		fetchedRows = fetchedRows[fetchSize:]
	} else {
		curRows = fetchedRows
		fetchedRows = fetchedRows[:0]
	}
	rs.StoreFetchedRows(fetchedRows)

	data := cc.alloc.AllocWithLen(4, 1024)
	var stmtDetail *execdetails.StmtExecDetails
	stmtDetailRaw := ctx.Value(execdetails.StmtExecDetailKey)
	if stmtDetailRaw != nil {
		//nolint:forcetypeassert
		stmtDetail = stmtDetailRaw.(*execdetails.StmtExecDetails)
	}
	var (
		err   error
		start time.Time
	)
	if stmtDetail != nil {
		start = time.Now()
	}
	for _, row := range curRows {
		data = data[0:4]
		data, err = dumpBinaryRow(data, rs.Columns(), row, cc.rsEncoder)
		if err != nil {
			return err
		}
		if err = cc.writePacket(data); err != nil {
			return err
		}
	}
	if stmtDetail != nil {
		stmtDetail.WriteSQLRespDuration += time.Since(start)
	}
	if cl, ok := rs.(fetchNotifier); ok {
		cl.OnFetchReturned()
	}
	if stmtDetail != nil {
		start = time.Now()
	}
	err = cc.writeEOF(ctx, serverStatus)
	if stmtDetail != nil {
		stmtDetail.WriteSQLRespDuration += time.Since(start)
	}
	return err
}

func (cc *clientConn) setConn(conn net.Conn) {
	cc.bufReadConn = newBufferedReadConn(conn)
	if cc.pkt == nil {
		cc.pkt = newPacketIO(cc.bufReadConn)
	} else {
		// Preserve current sequence number.
		cc.pkt.setBufferedReadConn(cc.bufReadConn)
	}
}

func (cc *clientConn) upgradeToTLS(tlsConfig *tls.Config) error {
	// Important: read from buffered reader instead of the original net.Conn because it may contain data we need.
	tlsConn := tls.Server(cc.bufReadConn, tlsConfig)
	if err := tlsConn.Handshake(); err != nil {
		return err
	}
	cc.setConn(tlsConn)
	cc.tlsConn = tlsConn
	return nil
}

func (cc *clientConn) handleChangeUser(ctx context.Context, data []byte) error {
	user, data := parseNullTermString(data)
	cc.user = string(hack.String(user))
	if len(data) < 1 {
		return mysql.ErrMalformPacket
	}
	passLen := int(data[0])
	data = data[1:]
	if passLen > len(data) {
		return mysql.ErrMalformPacket
	}
	pass := data[:passLen]
	data = data[passLen:]
	dbName, data := parseNullTermString(data)
	cc.dbname = string(hack.String(dbName))
	pluginName := ""
	if len(data) > 0 {
		// skip character set
		if cc.capability&mysql.ClientProtocol41 > 0 && len(data) >= 2 {
			data = data[2:]
		}
		if cc.capability&mysql.ClientPluginAuth > 0 && len(data) > 0 {
			pluginNameB, _ := parseNullTermString(data)
			pluginName = string(hack.String(pluginNameB))
		}
	}

	if err := cc.ctx.Close(); err != nil {
		logutil.Logger(ctx).Debug("close old context failed", zap.Error(err))
	}
	// session was closed by `ctx.Close` and should `openSession` explicitly to renew session.
	// `openSession` won't run again in `openSessionAndDoAuth` because ctx is not nil.
	err := cc.openSession()
	if err != nil {
		return err
	}
	fakeResp := &handshakeResponse41{
		Auth:       pass,
		AuthPlugin: pluginName,
		Capability: cc.capability,
	}
	if fakeResp.AuthPlugin != "" {
		failpoint.Inject("ChangeUserAuthSwitch", func(val failpoint.Value) {
			failpoint.Return(errors.Errorf("%v", val))
		})
		newpass, err := cc.checkAuthPlugin(ctx, fakeResp)
		if err != nil {
			return err
		}
		if len(newpass) > 0 {
			fakeResp.Auth = newpass
		}
	}
	if err := cc.openSessionAndDoAuth(fakeResp.Auth, fakeResp.AuthPlugin); err != nil {
		return err
	}
	return cc.handleCommonConnectionReset(ctx)
}

func (cc *clientConn) handleResetConnection(ctx context.Context) error {
	user := cc.ctx.GetSessionVars().User
	err := cc.ctx.Close()
	if err != nil {
		logutil.Logger(ctx).Debug("close old context failed", zap.Error(err))
	}
	var tlsStatePtr *tls.ConnectionState
	if cc.tlsConn != nil {
		tlsState := cc.tlsConn.ConnectionState()
		tlsStatePtr = &tlsState
	}
	tidbCtx, err := cc.server.driver.OpenCtx(cc.connectionID, cc.capability, cc.collation, cc.dbname, tlsStatePtr, cc.extensions)
	if err != nil {
		return err
	}
	cc.setCtx(tidbCtx)
	if !cc.ctx.AuthWithoutVerification(user) {
		return errors.New("Could not reset connection")
	}
	if cc.dbname != "" { // Restore the current DB
		err = cc.useDB(context.Background(), cc.dbname)
		if err != nil {
			return err
		}
	}
	cc.ctx.SetSessionManager(cc.server)

	return cc.handleCommonConnectionReset(ctx)
}

func (cc *clientConn) handleCommonConnectionReset(ctx context.Context) error {
	connectionInfo := cc.connectInfo()
	cc.ctx.GetSessionVars().ConnectionInfo = connectionInfo

	cc.onExtensionConnEvent(extension.ConnReset, nil)
	err := plugin.ForeachPlugin(plugin.Audit, func(p *plugin.Plugin) error {
		authPlugin := plugin.DeclareAuditManifest(p.Manifest)
		if authPlugin.OnConnectionEvent != nil {
			connInfo := cc.ctx.GetSessionVars().ConnectionInfo
			err := authPlugin.OnConnectionEvent(context.Background(), plugin.ChangeUser, connInfo)
			if err != nil {
				return err
			}
		}
		return nil
	})
	if err != nil {
		return err
	}
	return cc.writeOK(ctx)
}

// safe to noop except 0x01 "FLUSH PRIVILEGES"
func (cc *clientConn) handleRefresh(ctx context.Context, subCommand byte) error {
	if subCommand == 0x01 {
		if err := cc.handleQuery(ctx, "FLUSH PRIVILEGES"); err != nil {
			return err
		}
	}
	return cc.writeOK(ctx)
}

var _ fmt.Stringer = getLastStmtInConn{}

type getLastStmtInConn struct {
	*clientConn
}

func (cc getLastStmtInConn) String() string {
	if len(cc.lastPacket) == 0 {
		return ""
	}
	cmd, data := cc.lastPacket[0], cc.lastPacket[1:]
	switch cmd {
	case mysql.ComInitDB:
		return "Use " + string(data)
	case mysql.ComFieldList:
		return "ListFields " + string(data)
	case mysql.ComQuery, mysql.ComStmtPrepare:
		sql := string(hack.String(data))
		if cc.ctx.GetSessionVars().EnableRedactLog {
			sql = parser.Normalize(sql)
		}
		return tidbutil.QueryStrForLog(sql)
	case mysql.ComStmtExecute, mysql.ComStmtFetch:
		stmtID := binary.LittleEndian.Uint32(data[0:4])
		return tidbutil.QueryStrForLog(cc.preparedStmt2String(stmtID))
	case mysql.ComStmtClose, mysql.ComStmtReset:
		stmtID := binary.LittleEndian.Uint32(data[0:4])
		return mysql.Command2Str[cmd] + " " + strconv.Itoa(int(stmtID))
	default:
		if cmdStr, ok := mysql.Command2Str[cmd]; ok {
			return cmdStr
		}
		return string(hack.String(data))
	}
}

// PProfLabel return sql label used to tag pprof.
func (cc getLastStmtInConn) PProfLabel() string {
	if len(cc.lastPacket) == 0 {
		return ""
	}
	cmd, data := cc.lastPacket[0], cc.lastPacket[1:]
	switch cmd {
	case mysql.ComInitDB:
		return "UseDB"
	case mysql.ComFieldList:
		return "ListFields"
	case mysql.ComStmtClose:
		return "CloseStmt"
	case mysql.ComStmtReset:
		return "ResetStmt"
	case mysql.ComQuery, mysql.ComStmtPrepare:
		return parser.Normalize(tidbutil.QueryStrForLog(string(hack.String(data))))
	case mysql.ComStmtExecute, mysql.ComStmtFetch:
		stmtID := binary.LittleEndian.Uint32(data[0:4])
		return tidbutil.QueryStrForLog(cc.preparedStmt2StringNoArgs(stmtID))
	default:
		return ""
	}
}<|MERGE_RESOLUTION|>--- conflicted
+++ resolved
@@ -1867,7 +1867,6 @@
 	sessVars := cc.ctx.GetSessionVars()
 	sc := sessVars.StmtCtx
 	prevWarns := sc.GetWarnings()
-	sc.Expired = true
 	var stmts []ast.StmtNode
 	cc.ctx.GetSessionVars().SetAlloc(cc.chunkAlloc)
 	if stmts, err = cc.ctx.Parse(ctx, sql); err != nil {
@@ -1921,18 +1920,10 @@
 	var lastStmt ast.StmtNode
 	for i, stmt := range stmts {
 		if lastStmt != nil {
-<<<<<<< HEAD
-			cc.onExtensionStmtEnd(stmt, nil)
+			cc.onExtensionStmtEnd(lastStmt, nil)
 		}
 
 		lastStmt = stmt
-		sessVars.StmtCtx.Expired = true
-=======
-			cc.onExtensionStmtEnd(lastStmt, nil)
-		}
-
-		lastStmt = stmt
->>>>>>> f79e67f9
 		if len(pointPlans) > 0 {
 			// Save the point plan in Session, so we don't need to build the point plan again.
 			cc.ctx.SetValue(plannercore.PointPlanKey, plannercore.PointPlanVal{Plan: pointPlans[i]})
