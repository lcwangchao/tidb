// Copyright 2023 PingCAP, Inc.
//
// Licensed under the Apache License, Version 2.0 (the "License");
// you may not use this file except in compliance with the License.
// You may obtain a copy of the License at
//
//     http://www.apache.org/licenses/LICENSE-2.0
//
// Unless required by applicable law or agreed to in writing, software
// distributed under the License is distributed on an "AS IS" BASIS,
// WITHOUT WARRANTIES OR CONDITIONS OF ANY KIND, either express or implied.
// See the License for the specific language governing permissions and
// limitations under the License.

package types

import (
	"time"

<<<<<<< HEAD
	"github.com/pingcap/errors"
	"github.com/pingcap/tidb/pkg/errno"
=======
>>>>>>> d99c5a54
	"github.com/pingcap/tidb/pkg/util/intest"
)

// StrictFlags is a flags with a fields unset and has the most strict behavior.
const StrictFlags Flags = 0
<<<<<<< HEAD

// DefaultStmtFlags is the default flags for statement context with the flag `FlagAllowNegativeToUnsigned` set.
// TODO: make DefaultStmtFlags to be equal with StrictFlags, and setting flag `FlagAllowNegativeToUnsigned`
// is only for make the code to be equivalent with the old implement during refactoring.
const DefaultStmtFlags = StrictFlags | FlagAllowNegativeToUnsigned | FlagIgnoreZeroDateErr

// DefaultStmtNoWarningContext is the context with default statement flags without any other special configuration
var DefaultStmtNoWarningContext = NewContext(DefaultStmtFlags, time.UTC, func(err error) {
	// the error is ignored
	intest.Assert(err != nil)
})
=======
>>>>>>> d99c5a54

// Flags indicate how to handle the conversion of a value.
type Flags uint16

const (
	// FlagIgnoreTruncateErr indicates to ignore the truncate error.
	// If this flag is set, `FlagTruncateAsWarning` will be ignored.
	FlagIgnoreTruncateErr Flags = 1 << iota
	// FlagTruncateAsWarning indicates to append the truncate error to warnings instead of returning it to user.
	FlagTruncateAsWarning
	// FlagAllowNegativeToUnsigned indicates to allow the casting from negative to unsigned int.
	// When this flag is not set by default, casting a negative value to unsigned results an overflow error.
	// Otherwise, a negative value will be cast to the corresponding unsigned value without any error.
	// For example, when casting -1 to an unsigned bigint with `FlagAllowNegativeToUnsigned` set,
	// we will get `18446744073709551615` which is the biggest unsigned value.
	FlagAllowNegativeToUnsigned
	// FlagIgnoreZeroDateErr indicates to ignore the zero-date error.
	// See: https://dev.mysql.com/doc/refman/8.0/en/sql-mode.html#sqlmode_no_zero_date for details about the "zero-date" error.
	// If this flag is set, `FlagZeroDateAsWarning` will be ignored.
	//
	// TODO: `FlagIgnoreZeroDateErr` and `FlagZeroDateAsWarning` don't represent the comments right now, because the
	// errors related with `time` and `duration` are handled directly according to SQL mode in many places (expression,
	// ddl ...). These error handling will be refined in the future. Currently, the `FlagZeroDateAsWarning` is not used,
	// and the `FlagIgnoreZeroDateErr` is used to allow or disallow casting zero to date in `alter` statement. See #25728
	// This flag is the reverse of `NoZeroDate` in #30507. It's set to `true` for most context, and is only set to
	// `false` for `alter` (and `create`) statements.
	FlagIgnoreZeroDateErr
	// FlagIgnoreZeroInDateErr indicates to ignore the zero-in-date error.
	// See: https://dev.mysql.com/doc/refman/8.0/en/sql-mode.html#sqlmode_no_zero_in_date for details about the "zero-in-date" error.
	FlagIgnoreZeroInDateErr
	// FlagIgnoreInvalidDateErr indicates to ignore the invalid-date error.
	// See: https://dev.mysql.com/doc/refman/8.0/en/sql-mode.html#sqlmode_allow_invalid_dates for details about the "invalid-date" error.
	FlagIgnoreInvalidDateErr
	// FlagSkipASCIICheck indicates to skip the ASCII check when converting the value to an ASCII string.
	FlagSkipASCIICheck
	// FlagSkipUTF8Check indicates to skip the UTF8 check when converting the value to an UTF8MB3 string.
	FlagSkipUTF8Check
	// FlagSkipUTF8MB4Check indicates to skip the UTF8MB4 check when converting the value to an UTF8 string.
	FlagSkipUTF8MB4Check
)

// AllowNegativeToUnsigned indicates whether the flag `FlagAllowNegativeToUnsigned` is set
func (f Flags) AllowNegativeToUnsigned() bool {
	return f&FlagAllowNegativeToUnsigned != 0
}

// WithAllowNegativeToUnsigned returns a new flags with `FlagAllowNegativeToUnsigned` set/unset according to the clip parameter
func (f Flags) WithAllowNegativeToUnsigned(clip bool) Flags {
	if clip {
		return f | FlagAllowNegativeToUnsigned
	}
	return f &^ FlagAllowNegativeToUnsigned
}

// SkipASCIICheck indicates whether the flag `FlagSkipASCIICheck` is set
func (f Flags) SkipASCIICheck() bool {
	return f&FlagSkipASCIICheck != 0
}

// WithSkipSACIICheck returns a new flags with `FlagSkipASCIICheck` set/unset according to the skip parameter
func (f Flags) WithSkipSACIICheck(skip bool) Flags {
	if skip {
		return f | FlagSkipASCIICheck
	}
	return f &^ FlagSkipASCIICheck
}

// SkipUTF8Check indicates whether the flag `FlagSkipUTF8Check` is set
func (f Flags) SkipUTF8Check() bool {
	return f&FlagSkipUTF8Check != 0
}

// WithSkipUTF8Check returns a new flags with `FlagSkipUTF8Check` set/unset according to the skip parameter
func (f Flags) WithSkipUTF8Check(skip bool) Flags {
	if skip {
		return f | FlagSkipUTF8Check
	}
	return f &^ FlagSkipUTF8Check
}

// SkipUTF8MB4Check indicates whether the flag `FlagSkipUTF8MB4Check` is set
func (f Flags) SkipUTF8MB4Check() bool {
	return f&FlagSkipUTF8MB4Check != 0
}

// WithSkipUTF8MB4Check returns a new flags with `FlagSkipUTF8MB4Check` set/unset according to the skip parameter
func (f Flags) WithSkipUTF8MB4Check(skip bool) Flags {
	if skip {
		return f | FlagSkipUTF8MB4Check
	}
	return f &^ FlagSkipUTF8MB4Check
}

// IgnoreTruncateErr indicates whether the flag `FlagIgnoreTruncateErr` is set
func (f Flags) IgnoreTruncateErr() bool {
	return f&FlagIgnoreTruncateErr != 0
}

// WithIgnoreTruncateErr returns a new flags with `FlagIgnoreTruncateErr` set/unset according to the skip parameter
func (f Flags) WithIgnoreTruncateErr(ignore bool) Flags {
	if ignore {
		return f | FlagIgnoreTruncateErr
	}
	return f &^ FlagIgnoreTruncateErr
}

// TruncateAsWarning indicates whether the flag `FlagTruncateAsWarning` is set
func (f Flags) TruncateAsWarning() bool {
	return f&FlagTruncateAsWarning != 0
}

// WithTruncateAsWarning returns a new flags with `FlagTruncateAsWarning` set/unset according to the skip parameter
func (f Flags) WithTruncateAsWarning(warn bool) Flags {
	if warn {
		return f | FlagTruncateAsWarning
	}
	return f &^ FlagTruncateAsWarning
}

// IgnoreZeroInDate indicates whether the flag `FlagIgnoreZeroInData` is set
func (f Flags) IgnoreZeroInDate() bool {
	return f&FlagIgnoreZeroInDateErr != 0
}

// WithIgnoreZeroInDate returns a new flags with `FlagIgnoreZeroInDateErr` set/unset according to the ignore parameter
func (f Flags) WithIgnoreZeroInDate(ignore bool) Flags {
	if ignore {
		return f | FlagIgnoreZeroInDateErr
	}
	return f &^ FlagIgnoreZeroInDateErr
}

// IgnoreInvalidDateErr indicates whether the flag `FlagIgnoreInvalidDateErr` is set
func (f Flags) IgnoreInvalidDateErr() bool {
	return f&FlagIgnoreInvalidDateErr != 0
}

// WithIgnoreInvalidDateErr returns a new flags with `FlagIgnoreInvalidDateErr` set/unset according to the ignore parameter
func (f Flags) WithIgnoreInvalidDateErr(ignore bool) Flags {
	if ignore {
		return f | FlagIgnoreInvalidDateErr
	}
	return f &^ FlagIgnoreInvalidDateErr
}

// IgnoreZeroDateErr indicates whether the flag `FlagIgnoreZeroDateErr` is set
func (f Flags) IgnoreZeroDateErr() bool {
	return f&FlagIgnoreZeroDateErr != 0
}

// WithIgnoreZeroDateErr returns a new flags with `FlagIgnoreZeroDateErr` set/unset according to the ignore parameter
func (f Flags) WithIgnoreZeroDateErr(ignore bool) Flags {
	if ignore {
		return f | FlagIgnoreZeroDateErr
	}
	return f &^ FlagIgnoreZeroDateErr
}

// Context provides the information when converting between different types.
type Context struct {
	flags           Flags
	loc             *time.Location
	appendWarningFn func(err error)
}

// NewContext creates a new `Context`
func NewContext(flags Flags, loc *time.Location, appendWarningFn func(err error)) Context {
	intest.Assert(loc != nil && appendWarningFn != nil)
	return Context{
		flags:           flags,
		loc:             loc,
		appendWarningFn: appendWarningFn,
	}
}
<<<<<<< HEAD

// Flags returns the flags of the context
func (c *Context) Flags() Flags {
	return c.flags
}

// WithFlags returns a new context with the flags set to the given value
func (c *Context) WithFlags(f Flags) Context {
	ctx := *c
	ctx.flags = f
	return ctx
}

// WithLocation returns a new context with the given location
func (c *Context) WithLocation(loc *time.Location) Context {
	intest.Assert(loc)
	ctx := *c
	ctx.loc = loc
	return ctx
}

// Location returns the location of the context
func (c *Context) Location() *time.Location {
	intest.Assert(c.loc)
	if c.loc == nil {
		// c.loc should always not be nil, just make the code safe here.
		return time.UTC
	}
	return c.loc
}

// WithAppendWarning returns a new context with the given appendWarningFn
func (c *Context) WithAppendWarning(fn func(error)) Context {
	intest.Assert(fn != nil)
	ctx := *c
	ctx.appendWarningFn = fn
	return ctx
}

// AppendWarning appends the error to warning. If the inner `appendWarningFn` is nil, do nothing.
func (c *Context) AppendWarning(err error) {
	intest.Assert(c.appendWarningFn != nil)
	if fn := c.appendWarningFn; fn != nil {
		// appendWarningFn should always not be nil, check fn != nil here to just make code safe.
		fn(err)
	}
}

// AppendWarningFunc returns the inner `appendWarningFn`
func (c *Context) AppendWarningFunc() func(err error) {
	return c.appendWarningFn
}

// HandleTruncate ignores or returns the error based on the Context state.
func (c *Context) HandleTruncate(err error) error {
	// TODO: At present we have not checked whether the error can be ignored or treated as warning.
	// We will do that later, and then append WarnDataTruncated instead of the error itself.
	if err == nil {
		return nil
	}

	err = errors.Cause(err)
	if e, ok := err.(*errors.Error); !ok ||
		(e.Code() != errno.ErrTruncatedWrongValue &&
			e.Code() != errno.ErrDataTooLong &&
			e.Code() != errno.ErrTruncatedWrongValueForField &&
			e.Code() != errno.ErrWarnDataOutOfRange &&
			e.Code() != errno.ErrDataOutOfRange &&
			e.Code() != errno.ErrBadNumber &&
			e.Code() != errno.ErrWrongValueForType &&
			e.Code() != errno.ErrDatetimeFunctionOverflow &&
			e.Code() != errno.WarnDataTruncated &&
			e.Code() != errno.ErrIncorrectDatetimeValue) {
		return err
	}

	if c.Flags().IgnoreTruncateErr() {
		return nil
	}
	if c.Flags().TruncateAsWarning() {
		c.AppendWarning(err)
		return nil
	}
	return err
}
=======

// Flags returns the flags of the context
func (c *Context) Flags() Flags {
	return c.flags
}

// WithFlags returns a new context with the flags set to the given value
func (c *Context) WithFlags(f Flags) Context {
	ctx := *c
	ctx.flags = f
	return ctx
}

// WithLocation returns a new context with the given location
func (c *Context) WithLocation(loc *time.Location) Context {
	intest.Assert(loc)
	ctx := *c
	ctx.loc = loc
	return ctx
}

// Location returns the location of the context
func (c *Context) Location() *time.Location {
	intest.Assert(c.loc)
	if c.loc == nil {
		// c.loc should always not be nil, just make the code safe here.
		return time.UTC
	}
	return c.loc
}

// AppendWarning appends the error to warning. If the inner `appendWarningFn` is nil, do nothing.
func (c *Context) AppendWarning(err error) {
	intest.Assert(c.appendWarningFn != nil)
	if fn := c.appendWarningFn; fn != nil {
		// appendWarningFn should always not be nil, check fn != nil here to just make code safe.
		fn(err)
	}
}

// AppendWarningFunc returns the inner `appendWarningFn`
func (c *Context) AppendWarningFunc() func(err error) {
	return c.appendWarningFn
}

// DefaultStmtFlags is the default flags for statement context with the flag `FlagAllowNegativeToUnsigned` set.
// TODO: make DefaultStmtFlags to be equal with StrictFlags, and setting flag `FlagAllowNegativeToUnsigned`
// is only for make the code to be equivalent with the old implement during refactoring.
const DefaultStmtFlags = StrictFlags | FlagAllowNegativeToUnsigned | FlagIgnoreZeroDateErr

// DefaultStmtNoWarningContext is the context with default statement flags without any other special configuration
var DefaultStmtNoWarningContext = NewContext(DefaultStmtFlags, time.UTC, func(_ error) {
	// the error is ignored
})
>>>>>>> d99c5a54
<|MERGE_RESOLUTION|>--- conflicted
+++ resolved
@@ -17,17 +17,11 @@
 import (
 	"time"
 
-<<<<<<< HEAD
-	"github.com/pingcap/errors"
-	"github.com/pingcap/tidb/pkg/errno"
-=======
->>>>>>> d99c5a54
 	"github.com/pingcap/tidb/pkg/util/intest"
 )
 
 // StrictFlags is a flags with a fields unset and has the most strict behavior.
 const StrictFlags Flags = 0
-<<<<<<< HEAD
 
 // DefaultStmtFlags is the default flags for statement context with the flag `FlagAllowNegativeToUnsigned` set.
 // TODO: make DefaultStmtFlags to be equal with StrictFlags, and setting flag `FlagAllowNegativeToUnsigned`
@@ -39,8 +33,6 @@
 	// the error is ignored
 	intest.Assert(err != nil)
 })
-=======
->>>>>>> d99c5a54
 
 // Flags indicate how to handle the conversion of a value.
 type Flags uint16
@@ -215,7 +207,6 @@
 		appendWarningFn: appendWarningFn,
 	}
 }
-<<<<<<< HEAD
 
 // Flags returns the flags of the context
 func (c *Context) Flags() Flags {
@@ -267,93 +258,4 @@
 // AppendWarningFunc returns the inner `appendWarningFn`
 func (c *Context) AppendWarningFunc() func(err error) {
 	return c.appendWarningFn
-}
-
-// HandleTruncate ignores or returns the error based on the Context state.
-func (c *Context) HandleTruncate(err error) error {
-	// TODO: At present we have not checked whether the error can be ignored or treated as warning.
-	// We will do that later, and then append WarnDataTruncated instead of the error itself.
-	if err == nil {
-		return nil
-	}
-
-	err = errors.Cause(err)
-	if e, ok := err.(*errors.Error); !ok ||
-		(e.Code() != errno.ErrTruncatedWrongValue &&
-			e.Code() != errno.ErrDataTooLong &&
-			e.Code() != errno.ErrTruncatedWrongValueForField &&
-			e.Code() != errno.ErrWarnDataOutOfRange &&
-			e.Code() != errno.ErrDataOutOfRange &&
-			e.Code() != errno.ErrBadNumber &&
-			e.Code() != errno.ErrWrongValueForType &&
-			e.Code() != errno.ErrDatetimeFunctionOverflow &&
-			e.Code() != errno.WarnDataTruncated &&
-			e.Code() != errno.ErrIncorrectDatetimeValue) {
-		return err
-	}
-
-	if c.Flags().IgnoreTruncateErr() {
-		return nil
-	}
-	if c.Flags().TruncateAsWarning() {
-		c.AppendWarning(err)
-		return nil
-	}
-	return err
-}
-=======
-
-// Flags returns the flags of the context
-func (c *Context) Flags() Flags {
-	return c.flags
-}
-
-// WithFlags returns a new context with the flags set to the given value
-func (c *Context) WithFlags(f Flags) Context {
-	ctx := *c
-	ctx.flags = f
-	return ctx
-}
-
-// WithLocation returns a new context with the given location
-func (c *Context) WithLocation(loc *time.Location) Context {
-	intest.Assert(loc)
-	ctx := *c
-	ctx.loc = loc
-	return ctx
-}
-
-// Location returns the location of the context
-func (c *Context) Location() *time.Location {
-	intest.Assert(c.loc)
-	if c.loc == nil {
-		// c.loc should always not be nil, just make the code safe here.
-		return time.UTC
-	}
-	return c.loc
-}
-
-// AppendWarning appends the error to warning. If the inner `appendWarningFn` is nil, do nothing.
-func (c *Context) AppendWarning(err error) {
-	intest.Assert(c.appendWarningFn != nil)
-	if fn := c.appendWarningFn; fn != nil {
-		// appendWarningFn should always not be nil, check fn != nil here to just make code safe.
-		fn(err)
-	}
-}
-
-// AppendWarningFunc returns the inner `appendWarningFn`
-func (c *Context) AppendWarningFunc() func(err error) {
-	return c.appendWarningFn
-}
-
-// DefaultStmtFlags is the default flags for statement context with the flag `FlagAllowNegativeToUnsigned` set.
-// TODO: make DefaultStmtFlags to be equal with StrictFlags, and setting flag `FlagAllowNegativeToUnsigned`
-// is only for make the code to be equivalent with the old implement during refactoring.
-const DefaultStmtFlags = StrictFlags | FlagAllowNegativeToUnsigned | FlagIgnoreZeroDateErr
-
-// DefaultStmtNoWarningContext is the context with default statement flags without any other special configuration
-var DefaultStmtNoWarningContext = NewContext(DefaultStmtFlags, time.UTC, func(_ error) {
-	// the error is ignored
-})
->>>>>>> d99c5a54
+}