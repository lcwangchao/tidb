// Copyright 2017 PingCAP, Inc.
//
// Licensed under the Apache License, Version 2.0 (the "License");
// you may not use this file except in compliance with the License.
// You may obtain a copy of the License at
//
//     http://www.apache.org/licenses/LICENSE-2.0
//
// Unless required by applicable law or agreed to in writing, software
// distributed under the License is distributed on an "AS IS" BASIS,
// WITHOUT WARRANTIES OR CONDITIONS OF ANY KIND, either express or implied.
// See the License for the specific language governing permissions and
// limitations under the License.

package statistics

import (
	"bytes"
	"fmt"
	"math"
	"slices"
	"sort"
	"strings"
	"sync"
	"time"
	"unsafe"

	"github.com/pingcap/errors"
	"github.com/pingcap/tidb/pkg/kv"
	"github.com/pingcap/tidb/pkg/parser/charset"
	"github.com/pingcap/tidb/pkg/parser/mysql"
	"github.com/pingcap/tidb/pkg/parser/terror"
	"github.com/pingcap/tidb/pkg/planner/util/debugtrace"
	"github.com/pingcap/tidb/pkg/sessionctx"
	"github.com/pingcap/tidb/pkg/sessionctx/stmtctx"
	"github.com/pingcap/tidb/pkg/sessionctx/variable"
	"github.com/pingcap/tidb/pkg/tablecodec"
	"github.com/pingcap/tidb/pkg/types"
	"github.com/pingcap/tidb/pkg/util/chunk"
	"github.com/pingcap/tidb/pkg/util/codec"
	"github.com/pingcap/tidb/pkg/util/collate"
	"github.com/pingcap/tidb/pkg/util/ranger"
	"github.com/pingcap/tipb/go-tipb"
	"github.com/twmb/murmur3"
)

// Histogram represents statistics for a column or index.
type Histogram struct {
	Tp *types.FieldType

	// Histogram elements.
	//
	// A bucket bound is the smallest and greatest values stored in the bucket. The lower and upper bound
	// are stored in one column.
	//
	// A bucket count is the number of items stored in all previous buckets and the current bucket.
	// Bucket counts are always in increasing order.
	//
	// A bucket repeat is the number of repeats of the bucket value, it can be used to find popular values.
	Bounds  *chunk.Chunk
	Buckets []Bucket

	// Used for estimating fraction of the interval [lower, upper] that lies within the [lower, value].
	// For some types like `Int`, we do not build it because we can get them directly from `Bounds`.
	Scalars   []scalar
	ID        int64 // Column ID.
	NDV       int64 // Number of distinct values.
	NullCount int64 // Number of null values.
	// LastUpdateVersion is the version that this histogram updated last time.
	LastUpdateVersion uint64

	// TotColSize is the total column size for the histogram.
	// For unfixed-len types, it includes LEN and BYTE.
	TotColSize int64

	// Correlation is the statistical correlation between physical row ordering and logical ordering of
	// the column values. This ranges from -1 to +1, and it is only valid for Column histogram, not for
	// Index histogram.
	Correlation float64
}

// EmptyHistogramSize is the size of empty histogram, about 112 = 8*6 for int64 & float64, 24*2 for arrays, 8*2 for references.
const EmptyHistogramSize = int64(unsafe.Sizeof(Histogram{}))

// Bucket store the bucket count and repeat.
type Bucket struct {
	Count  int64
	Repeat int64
	NDV    int64
}

// EmptyBucketSize is the size of empty bucket, 3*8=24 now.
const EmptyBucketSize = int64(unsafe.Sizeof(Bucket{}))

type scalar struct {
	lower        float64
	upper        float64
	commonPfxLen int // commonPfxLen is the common prefix length of the lower bound and upper bound when the value type is KindString or KindBytes.
}

// EmptyScalarSize is the size of empty scalar.
const EmptyScalarSize = int64(unsafe.Sizeof(scalar{}))

// NewHistogram creates a new histogram.
func NewHistogram(id, ndv, nullCount int64, version uint64, tp *types.FieldType, bucketSize int, totColSize int64) *Histogram {
	if tp.EvalType() == types.ETString {
		// The histogram will store the string value's 'sort key' representation of its collation.
		// If we directly set the field type's collation to its original one. We would decode the Key representation using its collation.
		// This would cause panic. So we apply a little trick here to avoid decoding it by explicitly changing the collation to 'CollationBin'.
		tp = tp.Clone()
		tp.SetCollate(charset.CollationBin)
	}
	return &Histogram{
		ID:                id,
		NDV:               ndv,
		NullCount:         nullCount,
		LastUpdateVersion: version,
		Tp:                tp,
		Bounds:            chunk.NewChunkWithCapacity([]*types.FieldType{tp}, 2*bucketSize),
		Buckets:           make([]Bucket, 0, bucketSize),
		TotColSize:        totColSize,
	}
}

// GetLower gets the lower bound of bucket `idx`.
func (hg *Histogram) GetLower(idx int) *types.Datum {
	d := hg.Bounds.GetRow(2*idx).GetDatum(0, hg.Tp)
	return &d
}

// LowerToDatum gets the lower bound of bucket `idx` to datum.
func (hg *Histogram) LowerToDatum(idx int, d *types.Datum) {
	hg.Bounds.GetRow(2*idx).DatumWithBuffer(0, hg.Tp, d)
}

// GetUpper gets the upper bound of bucket `idx`.
func (hg *Histogram) GetUpper(idx int) *types.Datum {
	d := hg.Bounds.GetRow(2*idx+1).GetDatum(0, hg.Tp)
	return &d
}

// UpperToDatum gets the upper bound of bucket `idx` to datum.
func (hg *Histogram) UpperToDatum(idx int, d *types.Datum) {
	hg.Bounds.GetRow(2*idx+1).DatumWithBuffer(0, hg.Tp, d)
}

// MemoryUsage returns the total memory usage of this Histogram.
func (hg *Histogram) MemoryUsage() (sum int64) {
	if hg == nil {
		return
	}
	if len(hg.Buckets) == 0 && len(hg.Scalars) == 0 && hg.Bounds.Capacity() == 0 {
		return
	}
	sum = EmptyHistogramSize + hg.Bounds.MemoryUsage() + int64(cap(hg.Buckets))*EmptyBucketSize + int64(cap(hg.Scalars))*EmptyScalarSize
	return sum
}

// AppendBucket appends a bucket into `hg`.
func (hg *Histogram) AppendBucket(lower *types.Datum, upper *types.Datum, count, repeat int64) {
	hg.AppendBucketWithNDV(lower, upper, count, repeat, 0)
}

// AppendBucketWithNDV appends a bucket into `hg` and set value for field `NDV`.
func (hg *Histogram) AppendBucketWithNDV(lower *types.Datum, upper *types.Datum, count, repeat, ndv int64) {
	hg.Buckets = append(hg.Buckets, Bucket{Count: count, Repeat: repeat, NDV: ndv})
	hg.Bounds.AppendDatum(0, lower)
	hg.Bounds.AppendDatum(0, upper)
}

func (hg *Histogram) updateLastBucket(upper *types.Datum, count, repeat int64, needBucketNDV bool) {
	l := hg.Len()
	hg.Bounds.TruncateTo(2*l - 1)
	hg.Bounds.AppendDatum(0, upper)
	// The sampling case doesn't hold NDV since the low sampling rate. So check the NDV here.
	if needBucketNDV && hg.Buckets[l-1].NDV > 0 {
		hg.Buckets[l-1].NDV++
	}
	hg.Buckets[l-1].Count = count
	hg.Buckets[l-1].Repeat = repeat
}

// DecodeTo decodes the histogram bucket values into `tp`.
func (hg *Histogram) DecodeTo(tp *types.FieldType, timeZone *time.Location) error {
	oldIter := chunk.NewIterator4Chunk(hg.Bounds)
	hg.Bounds = chunk.NewChunkWithCapacity([]*types.FieldType{tp}, oldIter.Len())
	hg.Tp = tp
	for row := oldIter.Begin(); row != oldIter.End(); row = oldIter.Next() {
		datum, err := tablecodec.DecodeColumnValue(row.GetBytes(0), tp, timeZone)
		if err != nil {
			return errors.Trace(err)
		}
		hg.Bounds.AppendDatum(0, &datum)
	}
	return nil
}

// ConvertTo converts the histogram bucket values into `tp`.
func (hg *Histogram) ConvertTo(tc types.Context, tp *types.FieldType) (*Histogram, error) {
	hist := NewHistogram(hg.ID, hg.NDV, hg.NullCount, hg.LastUpdateVersion, tp, hg.Len(), hg.TotColSize)
	hist.Correlation = hg.Correlation
	iter := chunk.NewIterator4Chunk(hg.Bounds)
	for row := iter.Begin(); row != iter.End(); row = iter.Next() {
		d := row.GetDatum(0, hg.Tp)
<<<<<<< HEAD
		d, err := d.ConvertTo(tc, tp)
=======
		d, err := d.ConvertTo(sc.TypeCtx(), tp)
>>>>>>> d99c5a54
		if err != nil {
			return nil, errors.Trace(err)
		}
		hist.Bounds.AppendDatum(0, &d)
	}
	hist.Buckets = hg.Buckets
	return hist, nil
}

// Len is the number of buckets in the histogram.
func (hg *Histogram) Len() int {
	return len(hg.Buckets)
}

// HistogramEqual tests if two histograms are equal.
func HistogramEqual(a, b *Histogram, ignoreID bool) bool {
	if ignoreID {
		old := b.ID
		b.ID = a.ID
		defer func() { b.ID = old }()
	}
	return bytes.Equal([]byte(a.ToString(0)), []byte(b.ToString(0)))
}

// constants for stats version. These const can be used for solving compatibility issue.
const (
	// Version0 is the state that no statistics is actually collected, only the meta info.(the total count and the average col size)
	Version0 = 0
	// Version1 maintains the statistics in the following way.
	// Column stats: CM Sketch is built in TiKV using full data. Histogram is built from samples. TopN is extracted from CM Sketch.
	//    TopN + CM Sketch represent all data. Histogram also represents all data.
	// Index stats: CM Sketch and Histogram is built in TiKV using full data. TopN is extracted from histogram. Then values covered by TopN is removed from CM Sketch.
	//    TopN + CM Sketch represent all data. Histogram also represents all data.
	// Int PK column stats is always Version1 because it only has histogram built from full data.
	// Fast analyze is always Version1 currently.
	Version1 = 1
	// Version2 maintains the statistics in the following way.
	// Column stats: CM Sketch is not used. TopN and Histogram are built from samples. TopN + Histogram represent all data.(The values covered by TopN is removed from Histogram.)
	// Index stats: CM SKetch is not used. TopN and Histograms are built from samples. TopN + Histogram represent all data.(The values covered by TopN is removed from Histogram.)
	// Both Column and Index's NDVs are collected by full scan.
	Version2 = 2
)

// AnalyzeFlag is set when the statistics comes from analyze.
const AnalyzeFlag = 1

// IsAnalyzed checks whether this flag contains AnalyzeFlag.
func IsAnalyzed(flag int64) bool {
	return (flag & AnalyzeFlag) > 0
}

// ValueToString converts a possible encoded value to a formatted string. If the value is encoded, then
// idxCols equals to number of origin values, else idxCols is 0.
func ValueToString(vars *variable.SessionVars, value *types.Datum, idxCols int, idxColumnTypes []byte) (string, error) {
	if idxCols == 0 {
		return value.ToString()
	}
	var loc *time.Location
	if vars != nil {
		loc = vars.Location()
	}
	// Ignore the error and treat remaining part that cannot decode successfully as bytes.
	decodedVals, remained, err := codec.DecodeRange(value.GetBytes(), idxCols, idxColumnTypes, loc)
	// Ignore err explicit to pass errcheck.
	_ = err
	if len(remained) > 0 {
		decodedVals = append(decodedVals, types.NewBytesDatum(remained))
	}
	str, err := types.DatumsToString(decodedVals, true)
	return str, err
}

// BucketToString change the given bucket to string format.
func (hg *Histogram) BucketToString(bktID, idxCols int) string {
	upperVal, err := ValueToString(nil, hg.GetUpper(bktID), idxCols, nil)
	terror.Log(errors.Trace(err))
	lowerVal, err := ValueToString(nil, hg.GetLower(bktID), idxCols, nil)
	terror.Log(errors.Trace(err))
	return fmt.Sprintf("num: %d lower_bound: %s upper_bound: %s repeats: %d ndv: %d", hg.BucketCount(bktID), lowerVal, upperVal, hg.Buckets[bktID].Repeat, hg.Buckets[bktID].NDV)
}

// BinarySearchRemoveVal removes the value from the TopN using binary search.
func (hg *Histogram) BinarySearchRemoveVal(valCntPairs TopNMeta) {
	lowIdx, highIdx := 0, hg.Len()-1
	// if hg is too small, we don't need to check the branch. because the cost is more than binary search.
	if hg.Len() > 4 {
		if cmpResult := bytes.Compare(hg.Bounds.Column(0).GetRaw(highIdx*2+1), valCntPairs.Encoded); cmpResult < 0 {
			return
		}
		if cmpResult := bytes.Compare(hg.Bounds.Column(0).GetRaw(lowIdx), valCntPairs.Encoded); cmpResult > 0 {
			return
		}
	}
	var midIdx = 0
	var found bool
	for lowIdx <= highIdx {
		midIdx = (lowIdx + highIdx) / 2
		cmpResult := bytes.Compare(hg.Bounds.Column(0).GetRaw(midIdx*2), valCntPairs.Encoded)
		if cmpResult > 0 {
			highIdx = midIdx - 1
			continue
		}
		cmpResult = bytes.Compare(hg.Bounds.Column(0).GetRaw(midIdx*2+1), valCntPairs.Encoded)
		if cmpResult < 0 {
			lowIdx = midIdx + 1
			continue
		}
		if hg.Buckets[midIdx].NDV > 0 {
			hg.Buckets[midIdx].NDV--
		}
		if cmpResult == 0 {
			hg.Buckets[midIdx].Repeat = 0
		}
		hg.Buckets[midIdx].Count -= int64(valCntPairs.Count)
		if hg.Buckets[midIdx].Count < 0 {
			hg.Buckets[midIdx].Count = 0
		}
		found = true
		break
	}
	if found {
		for midIdx++; midIdx <= hg.Len()-1; midIdx++ {
			hg.Buckets[midIdx].Count -= int64(valCntPairs.Count)
			if hg.Buckets[midIdx].Count < 0 {
				hg.Buckets[midIdx].Count = 0
			}
		}
	}
}

// RemoveVals remove the given values from the histogram.
// This function contains an **ASSUMPTION**: valCntPairs is sorted in ascending order.
func (hg *Histogram) RemoveVals(valCntPairs []TopNMeta) {
	totalSubCnt := int64(0)
	var cmpResult int
	for bktIdx, pairIdx := 0, 0; bktIdx < hg.Len(); bktIdx++ {
		for pairIdx < len(valCntPairs) {
			// If the current val smaller than current bucket's lower bound, skip it.
			cmpResult = bytes.Compare(hg.Bounds.Column(0).GetRaw(bktIdx*2), valCntPairs[pairIdx].Encoded)
			if cmpResult > 0 {
				pairIdx++
				continue
			}
			// If the current val bigger than current bucket's upper bound, break.
			cmpResult = bytes.Compare(hg.Bounds.Column(0).GetRaw(bktIdx*2+1), valCntPairs[pairIdx].Encoded)
			if cmpResult < 0 {
				break
			}
			totalSubCnt += int64(valCntPairs[pairIdx].Count)
			if hg.Buckets[bktIdx].NDV > 0 {
				hg.Buckets[bktIdx].NDV--
			}
			pairIdx++
			if cmpResult == 0 {
				hg.Buckets[bktIdx].Repeat = 0
				break
			}
		}
		hg.Buckets[bktIdx].Count -= totalSubCnt
		if hg.Buckets[bktIdx].Count < 0 {
			hg.Buckets[bktIdx].Count = 0
		}
	}
}

// StandardizeForV2AnalyzeIndex fixes some "irregular" places in the Histogram, which come from current implementation of
// analyze index task in v2.
// For now, it does two things: 1. Remove empty buckets. 2. Reset Bucket.NDV to 0.
func (hg *Histogram) StandardizeForV2AnalyzeIndex() {
	if hg == nil || len(hg.Buckets) == 0 {
		return
	}
	// Note that hg.Buckets is []Bucket instead of []*Bucket, so we avoid extra memory allocation for the struct Bucket
	// in the process below.

	// remainedBktIdxs are the positions of the eventually remained buckets in the original hg.Buckets slice.
	remainedBktIdxs := make([]int, 0, len(hg.Buckets))
	// We use two pointers here.
	// checkingIdx is the "fast" one, and it iterates the hg.Buckets and check if they are empty one by one.
	// When we find a non-empty bucket, we move it to the position where nextRemainedBktIdx, which is the "slow"
	// pointer, points to.
	nextRemainedBktIdx := 0
	for checkingIdx := range hg.Buckets {
		if hg.BucketCount(checkingIdx) <= 0 && hg.Buckets[checkingIdx].Repeat <= 0 {
			continue
		}
		remainedBktIdxs = append(remainedBktIdxs, checkingIdx)
		if nextRemainedBktIdx != checkingIdx {
			hg.Buckets[nextRemainedBktIdx] = hg.Buckets[checkingIdx]
		}
		hg.Buckets[nextRemainedBktIdx].NDV = 0
		nextRemainedBktIdx++
	}
	hg.Buckets = hg.Buckets[:nextRemainedBktIdx]

	// Get the new Bounds from the original Bounds according to the indexes we collect.
	c := chunk.NewChunkWithCapacity([]*types.FieldType{hg.Tp}, len(remainedBktIdxs))
	for _, i := range remainedBktIdxs {
		c.AppendDatum(0, hg.GetLower(i))
		c.AppendDatum(0, hg.GetUpper(i))
	}
	hg.Bounds = c
}

// AddIdxVals adds the given values to the histogram.
func (hg *Histogram) AddIdxVals(idxValCntPairs []TopNMeta) {
	totalAddCnt := int64(0)
	slices.SortFunc(idxValCntPairs, func(i, j TopNMeta) int {
		return bytes.Compare(i.Encoded, j.Encoded)
	})
	for bktIdx, pairIdx := 0, 0; bktIdx < hg.Len(); bktIdx++ {
		for pairIdx < len(idxValCntPairs) {
			// If the current val smaller than current bucket's lower bound, skip it.
			cmpResult := bytes.Compare(hg.Bounds.Column(0).GetBytes(bktIdx*2), idxValCntPairs[pairIdx].Encoded)
			if cmpResult > 0 {
				continue
			}
			// If the current val bigger than current bucket's upper bound, break.
			cmpResult = bytes.Compare(hg.Bounds.Column(0).GetBytes(bktIdx*2+1), idxValCntPairs[pairIdx].Encoded)
			if cmpResult < 0 {
				break
			}
			totalAddCnt += int64(idxValCntPairs[pairIdx].Count)
			hg.Buckets[bktIdx].NDV++
			if cmpResult == 0 {
				hg.Buckets[bktIdx].Repeat = int64(idxValCntPairs[pairIdx].Count)
				pairIdx++
				break
			}
			pairIdx++
		}
		hg.Buckets[bktIdx].Count += totalAddCnt
	}
}

// ToString gets the string representation for the histogram.
func (hg *Histogram) ToString(idxCols int) string {
	strs := make([]string, 0, hg.Len()+1)
	if idxCols > 0 {
		strs = append(strs, fmt.Sprintf("index:%d ndv:%d", hg.ID, hg.NDV))
	} else {
		strs = append(strs, fmt.Sprintf("column:%d ndv:%d totColSize:%d", hg.ID, hg.NDV, hg.TotColSize))
	}
	for i := 0; i < hg.Len(); i++ {
		strs = append(strs, hg.BucketToString(i, idxCols))
	}
	return strings.Join(strs, "\n")
}

// EqualRowCount estimates the row count where the column equals to value.
// matched: return true if this returned row count is from Bucket.Repeat or bucket NDV, which is more accurate than if not.
// The input sctx is just for debug trace, you can pass nil safely if that's not needed.
func (hg *Histogram) EqualRowCount(sctx sessionctx.Context, value types.Datum, hasBucketNDV bool) (count float64, matched bool) {
	if sctx != nil && sctx.GetSessionVars().StmtCtx.EnableOptimizerDebugTrace {
		debugtrace.EnterContextCommon(sctx)
		defer func() {
			debugtrace.RecordAnyValuesWithNames(sctx, "Count", count, "Matched", matched)
			debugtrace.LeaveContextCommon(sctx)
		}()
	}
	_, bucketIdx, inBucket, match := hg.LocateBucket(sctx, value)
	if !inBucket {
		return 0, false
	}
	if sctx != nil && sctx.GetSessionVars().StmtCtx.EnableOptimizerDebugTrace {
		DebugTraceBuckets(sctx, hg, []int{bucketIdx})
	}
	if match {
		return float64(hg.Buckets[bucketIdx].Repeat), true
	}
	if hasBucketNDV && hg.Buckets[bucketIdx].NDV > 1 {
		return float64(hg.BucketCount(bucketIdx)-hg.Buckets[bucketIdx].Repeat) / float64(hg.Buckets[bucketIdx].NDV-1), true
	}
	return hg.NotNullCount() / float64(hg.NDV), false
}

// GreaterRowCount estimates the row count where the column greater than value.
// It's deprecated. Only used for test.
func (hg *Histogram) GreaterRowCount(value types.Datum) float64 {
	histRowCount, _ := hg.EqualRowCount(nil, value, false)
	gtCount := hg.NotNullCount() - hg.LessRowCount(nil, value) - histRowCount
	return math.Max(0, gtCount)
}

// LocateBucket locates where a value falls in the range of the Histogram.
// The input sctx is just for debug trace, you can pass nil safely if that's not needed.
//
// Return value:
// exceed: if the value is larger than the upper bound of the last Bucket of the Histogram.
// bucketIdx: assuming exceed if false, which Bucket does this value fall in (note: the range before a Bucket is also
// considered belong to this Bucket).
// inBucket: assuming exceed if false, whether this value falls in this Bucket, instead of falls between
// this Bucket and the previous Bucket.
// matchLastValue: assuming inBucket is true, if this value is the last value in this Bucket, which has a counter (Bucket.Repeat).
//
// Examples:
// val0 |<-[bkt0]->| |<-[bkt1]->val1(last value)| val2 |<--val3--[bkt2]->| |<-[bkt3]->| val4
// locateBucket(val0): false, 0, false, false
// locateBucket(val1): false, 1, true, true
// locateBucket(val2): false, 2, false, false
// locateBucket(val3): false, 2, true, false
// locateBucket(val4): true, 3, false, false
func (hg *Histogram) LocateBucket(sctx sessionctx.Context, value types.Datum) (exceed bool, bucketIdx int, inBucket, matchLastValue bool) {
	if sctx != nil && sctx.GetSessionVars().StmtCtx.EnableOptimizerDebugTrace {
		defer func() {
			debugTraceLocateBucket(sctx, &value, exceed, bucketIdx, inBucket, matchLastValue)
		}()
	}
	// Empty histogram
	if hg == nil || hg.Bounds.NumRows() == 0 {
		return true, 0, false, false
	}
	index, match := hg.Bounds.LowerBound(0, &value)
	// The value is larger than the max value in the histogram (exceed is true)
	if index >= hg.Bounds.NumRows() {
		return true, hg.Len() - 1, false, false
	}
	bucketIdx = index / 2
	// The value is before this bucket
	if index%2 == 0 && !match {
		return false, bucketIdx, false, false
	}
	// The value matches the last value in this bucket
	// case 1: The LowerBound()'s return value tells us the value matches an upper bound of a bucket
	// case 2: We compare and find that the value is equal to the upper bound of this bucket. This might happen when
	//           the bucket's lower bound is equal to its upper bound.
	if (index%2 == 1 && match) || chunk.Compare(hg.Bounds.GetRow(bucketIdx*2+1), 0, &value) == 0 {
		return false, bucketIdx, true, true
	}
	// The value is in the bucket and isn't the last value in this bucket
	return false, bucketIdx, true, false
}

// LessRowCountWithBktIdx estimates the row count where the column less than value.
// The input sctx is just for debug trace, you can pass nil safely if that's not needed.
func (hg *Histogram) LessRowCountWithBktIdx(sctx sessionctx.Context, value types.Datum) (result float64, bucketIdx int) {
	if sctx != nil && sctx.GetSessionVars().StmtCtx.EnableOptimizerDebugTrace {
		debugtrace.EnterContextCommon(sctx)
		defer func() {
			debugtrace.RecordAnyValuesWithNames(sctx, "Result", result, "Bucket idx", bucketIdx)
			debugtrace.LeaveContextCommon(sctx)
		}()
	}
	// All the values are null.
	if hg.Bounds.NumRows() == 0 {
		return 0, 0
	}
	exceed, bucketIdx, inBucket, match := hg.LocateBucket(sctx, value)
	if exceed {
		return hg.NotNullCount(), hg.Len() - 1
	}
	if sctx != nil && sctx.GetSessionVars().StmtCtx.EnableOptimizerDebugTrace {
		DebugTraceBuckets(sctx, hg, []int{bucketIdx - 1, bucketIdx})
	}
	preCount := float64(0)
	if bucketIdx > 0 {
		preCount = float64(hg.Buckets[bucketIdx-1].Count)
	}
	if !inBucket {
		return preCount, bucketIdx
	}
	curCount, curRepeat := float64(hg.Buckets[bucketIdx].Count), float64(hg.Buckets[bucketIdx].Repeat)
	if match {
		return curCount - curRepeat, bucketIdx
	}
	return preCount + hg.calcFraction(bucketIdx, &value)*(curCount-curRepeat-preCount), bucketIdx
}

// LessRowCount estimates the row count where the column less than value.
// The input sctx is just for debug trace, you can pass nil safely if that's not needed.
func (hg *Histogram) LessRowCount(sctx sessionctx.Context, value types.Datum) float64 {
	result, _ := hg.LessRowCountWithBktIdx(sctx, value)
	return result
}

// BetweenRowCount estimates the row count where column greater or equal to a and less than b.
// The input sctx is just for debug trace, you can pass nil safely if that's not needed.
func (hg *Histogram) BetweenRowCount(sctx sessionctx.Context, a, b types.Datum) float64 {
	lessCountA := hg.LessRowCount(sctx, a)
	lessCountB := hg.LessRowCount(sctx, b)
	// If lessCountA is not less than lessCountB, it may be that they fall to the same bucket and we cannot estimate
	// the fraction, so we use `totalCount / NDV` to estimate the row count, but the result should not greater than
	// lessCountB or notNullCount-lessCountA.
	if lessCountA >= lessCountB && hg.NDV > 0 {
		result := math.Min(lessCountB, hg.NotNullCount()-lessCountA)
		return math.Min(result, hg.NotNullCount()/float64(hg.NDV))
	}
	return lessCountB - lessCountA
}

// TotalRowCount returns the total count of this histogram.
func (hg *Histogram) TotalRowCount() float64 {
	return hg.NotNullCount() + float64(hg.NullCount)
}

// NotNullCount indicates the count of non-null values in column histogram and single-column index histogram,
// for multi-column index histogram, since we cannot define null for the row, we treat all rows as non-null, that means,
// notNullCount would return same value as TotalRowCount for multi-column index histograms.
func (hg *Histogram) NotNullCount() float64 {
	if hg.Len() == 0 {
		return 0
	}
	return float64(hg.Buckets[hg.Len()-1].Count)
}

// mergeBuckets is used to Merge every two neighbor buckets.
func (hg *Histogram) mergeBuckets(bucketIdx int) {
	curBuck := 0
	c := chunk.NewChunkWithCapacity([]*types.FieldType{hg.Tp}, bucketIdx)
	for i := 0; i+1 <= bucketIdx; i += 2 {
		hg.Buckets[curBuck].NDV = hg.Buckets[i+1].NDV + hg.Buckets[i].NDV
		hg.Buckets[curBuck].Count = hg.Buckets[i+1].Count
		hg.Buckets[curBuck].Repeat = hg.Buckets[i+1].Repeat
		c.AppendDatum(0, hg.GetLower(i))
		c.AppendDatum(0, hg.GetUpper(i+1))
		curBuck++
	}
	if bucketIdx%2 == 0 {
		hg.Buckets[curBuck] = hg.Buckets[bucketIdx]
		c.AppendDatum(0, hg.GetLower(bucketIdx))
		c.AppendDatum(0, hg.GetUpper(bucketIdx))
		curBuck++
	}
	hg.Bounds = c
	hg.Buckets = hg.Buckets[:curBuck]
}

// GetIncreaseFactor will return a factor of data increasing after the last analysis.
func (hg *Histogram) GetIncreaseFactor(totalCount int64) float64 {
	columnCount := hg.TotalRowCount()
	if columnCount == 0 {
		// avoid dividing by 0
		return 1.0
	}
	return float64(totalCount) / columnCount
}

// validRange checks if the range is Valid, it is used by `SplitRange` to remove the invalid range,
// the possible types of range are index key range and handle key range.
func validRange(sc *stmtctx.StatementContext, ran *ranger.Range, encoded bool) bool {
	var low, high []byte
	if encoded {
		low, high = ran.LowVal[0].GetBytes(), ran.HighVal[0].GetBytes()
	} else {
		var err error
		low, err = codec.EncodeKey(sc, nil, ran.LowVal[0])
		if err != nil {
			return false
		}
		high, err = codec.EncodeKey(sc, nil, ran.HighVal[0])
		if err != nil {
			return false
		}
	}
	if ran.LowExclude {
		low = kv.Key(low).PrefixNext()
	}
	if !ran.HighExclude {
		high = kv.Key(high).PrefixNext()
	}
	return bytes.Compare(low, high) < 0
}

func checkKind(vals []types.Datum, kind byte) bool {
	if kind == types.KindString {
		kind = types.KindBytes
	}
	for _, val := range vals {
		valKind := val.Kind()
		if valKind == types.KindNull || valKind == types.KindMinNotNull || valKind == types.KindMaxValue {
			continue
		}
		if valKind == types.KindString {
			valKind = types.KindBytes
		}
		if valKind != kind {
			return false
		}
		// Only check the first non-null value.
		break
	}
	return true
}

func (hg *Histogram) typeMatch(ranges []*ranger.Range) bool {
	kind := hg.GetLower(0).Kind()
	for _, ran := range ranges {
		if !checkKind(ran.LowVal, kind) || !checkKind(ran.HighVal, kind) {
			return false
		}
	}
	return true
}

// SplitRange splits the range according to the histogram lower bound. Note that we treat first bucket's lower bound
// as -inf and last bucket's upper bound as +inf, so all the split ranges will totally fall in one of the (-inf, l(1)),
// [l(1), l(2)),...[l(n-2), l(n-1)), [l(n-1), +inf), where n is the number of buckets, l(i) is the i-th bucket's lower bound.
func (hg *Histogram) SplitRange(sc *stmtctx.StatementContext, oldRanges []*ranger.Range, encoded bool) ([]*ranger.Range, bool) {
	if !hg.typeMatch(oldRanges) {
		return oldRanges, false
	}
	// Treat the only buckets as (-inf, +inf), so we do not need split it.
	if hg.Len() == 1 {
		return oldRanges, true
	}
	ranges := make([]*ranger.Range, 0, len(oldRanges))
	for _, ran := range oldRanges {
		ranges = append(ranges, ran.Clone())
	}
	split := make([]*ranger.Range, 0, len(ranges))
	for len(ranges) > 0 {
		// Find the first bound that greater than the LowVal.
		idx := hg.Bounds.UpperBound(0, &ranges[0].LowVal[0])
		// Treat last bucket's upper bound as +inf, so we do not need split any more.
		if idx >= hg.Bounds.NumRows()-1 {
			split = append(split, ranges...)
			break
		}
		// Treat first buckets's lower bound as -inf, just increase it to the next lower bound.
		if idx == 0 {
			idx = 2
		}
		// Get the next lower bound.
		if idx%2 == 1 {
			idx++
		}
		lowerBound := hg.Bounds.GetRow(idx)
		var i int
		// Find the first range that need to be split by the lower bound.
		for ; i < len(ranges); i++ {
			if chunk.Compare(lowerBound, 0, &ranges[i].HighVal[0]) <= 0 {
				break
			}
		}
		split = append(split, ranges[:i]...)
		ranges = ranges[i:]
		if len(ranges) == 0 {
			break
		}
		// Split according to the lower bound.
		cmp := chunk.Compare(lowerBound, 0, &ranges[0].LowVal[0])
		if cmp > 0 {
			lower := lowerBound.GetDatum(0, hg.Tp)
			newRange := &ranger.Range{
				LowExclude:  ranges[0].LowExclude,
				LowVal:      []types.Datum{ranges[0].LowVal[0]},
				HighVal:     []types.Datum{lower},
				HighExclude: true,
				Collators:   ranges[0].Collators,
			}
			if validRange(sc, newRange, encoded) {
				split = append(split, newRange)
			}
			ranges[0].LowVal[0] = lower
			ranges[0].LowExclude = false
			if !validRange(sc, ranges[0], encoded) {
				ranges = ranges[1:]
			}
		}
	}
	return split, true
}

// BucketCount returns the count of the bucket with index idx.
func (hg *Histogram) BucketCount(idx int) int64 {
	if idx == 0 {
		return hg.Buckets[0].Count
	}
	return hg.Buckets[idx].Count - hg.Buckets[idx-1].Count
}

// HistogramToProto converts Histogram to its protobuf representation.
// Note that when this is used, the lower/upper bound in the bucket must be BytesDatum.
func HistogramToProto(hg *Histogram) *tipb.Histogram {
	protoHg := &tipb.Histogram{
		Ndv: hg.NDV,
	}
	for i := 0; i < hg.Len(); i++ {
		bkt := &tipb.Bucket{
			Count:      hg.Buckets[i].Count,
			LowerBound: hg.GetLower(i).GetBytes(),
			UpperBound: hg.GetUpper(i).GetBytes(),
			Repeats:    hg.Buckets[i].Repeat,
			Ndv:        &hg.Buckets[i].NDV,
		}
		protoHg.Buckets = append(protoHg.Buckets, bkt)
	}
	return protoHg
}

// HistogramFromProto converts Histogram from its protobuf representation.
// Note that we will set BytesDatum for the lower/upper bound in the bucket, the decode will
// be after all histograms merged.
func HistogramFromProto(protoHg *tipb.Histogram) *Histogram {
	tp := types.NewFieldType(mysql.TypeBlob)
	hg := NewHistogram(0, protoHg.Ndv, 0, 0, tp, len(protoHg.Buckets), 0)
	for _, bucket := range protoHg.Buckets {
		lower, upper := types.NewBytesDatum(bucket.LowerBound), types.NewBytesDatum(bucket.UpperBound)
		if bucket.Ndv != nil {
			hg.AppendBucketWithNDV(&lower, &upper, bucket.Count, bucket.Repeats, *bucket.Ndv)
		} else {
			hg.AppendBucket(&lower, &upper, bucket.Count, bucket.Repeats)
		}
	}
	return hg
}

func (hg *Histogram) popFirstBucket() {
	hg.Buckets = hg.Buckets[1:]
	c := chunk.NewChunkWithCapacity([]*types.FieldType{hg.Tp, hg.Tp}, hg.Bounds.NumRows()-2)
	c.Append(hg.Bounds, 2, hg.Bounds.NumRows())
	hg.Bounds = c
}

// IsIndexHist checks whether current histogram is one for index.
func (hg *Histogram) IsIndexHist() bool {
	return hg.Tp.GetType() == mysql.TypeBlob
}

// MergeHistograms merges two histograms.
func MergeHistograms(tc types.Context, lh *Histogram, rh *Histogram, bucketSize int, statsVer int) (*Histogram, error) {
	if lh.Len() == 0 {
		return rh, nil
	}
	if rh.Len() == 0 {
		return lh, nil
	}
	lh.NDV += rh.NDV
	lLen := lh.Len()
<<<<<<< HEAD
	cmp, err := lh.GetUpper(lLen-1).Compare(tc, rh.GetLower(0), collate.GetBinaryCollator())
=======
	cmp, err := lh.GetUpper(lLen-1).Compare(sc.TypeCtx(), rh.GetLower(0), collate.GetBinaryCollator())
>>>>>>> d99c5a54
	if err != nil {
		return nil, errors.Trace(err)
	}
	offset := int64(0)
	if cmp == 0 {
		lh.NDV--
		lh.Buckets[lLen-1].NDV += rh.Buckets[0].NDV
		// There's an overlapped one. So we need to subtract it if needed.
		if rh.Buckets[0].NDV > 0 && lh.Buckets[lLen-1].Repeat > 0 {
			lh.Buckets[lLen-1].NDV--
		}
		lh.updateLastBucket(rh.GetUpper(0), lh.Buckets[lLen-1].Count+rh.Buckets[0].Count, rh.Buckets[0].Repeat, false)
		offset = rh.Buckets[0].Count
		rh.popFirstBucket()
	}
	for lh.Len() > bucketSize {
		lh.mergeBuckets(lh.Len() - 1)
	}
	if rh.Len() == 0 {
		return lh, nil
	}
	for rh.Len() > bucketSize {
		rh.mergeBuckets(rh.Len() - 1)
	}
	lCount := lh.Buckets[lh.Len()-1].Count
	rCount := rh.Buckets[rh.Len()-1].Count - offset
	lAvg := float64(lCount) / float64(lh.Len())
	rAvg := float64(rCount) / float64(rh.Len())
	for lh.Len() > 1 && lAvg*2 <= rAvg {
		lh.mergeBuckets(lh.Len() - 1)
		lAvg *= 2
	}
	for rh.Len() > 1 && rAvg*2 <= lAvg {
		rh.mergeBuckets(rh.Len() - 1)
		rAvg *= 2
	}
	for i := 0; i < rh.Len(); i++ {
		if statsVer >= Version2 {
			lh.AppendBucketWithNDV(rh.GetLower(i), rh.GetUpper(i), rh.Buckets[i].Count+lCount-offset, rh.Buckets[i].Repeat, rh.Buckets[i].NDV)
			continue
		}
		lh.AppendBucket(rh.GetLower(i), rh.GetUpper(i), rh.Buckets[i].Count+lCount-offset, rh.Buckets[i].Repeat)
	}
	for lh.Len() > bucketSize {
		lh.mergeBuckets(lh.Len() - 1)
	}
	return lh, nil
}

// AvgCountPerNotNullValue gets the average row count per value by the data of histogram.
func (hg *Histogram) AvgCountPerNotNullValue(totalCount int64) float64 {
	factor := hg.GetIncreaseFactor(totalCount)
	totalNotNull := hg.NotNullCount() * factor
	curNDV := float64(hg.NDV) * factor
	curNDV = math.Max(curNDV, 1)
	return totalNotNull / curNDV
}

// OutOfRange checks if the datum is out of range.
func (hg *Histogram) OutOfRange(val types.Datum) bool {
	if hg.Len() == 0 {
		return false
	}
	return chunk.Compare(hg.Bounds.GetRow(0), 0, &val) > 0 ||
		chunk.Compare(hg.Bounds.GetRow(hg.Bounds.NumRows()-1), 0, &val) < 0
}

// OutOfRangeRowCount estimate the row count of part of [lDatum, rDatum] which is out of range of the histogram.
// Here we assume the density of data is decreasing from the lower/upper bound of the histogram toward outside.
// The maximum row count it can get is the modifyCount. It reaches the maximum when out-of-range width reaches histogram range width.
// As it shows below. To calculate the out-of-range row count, we need to calculate the percentage of the shaded area.
// Note that we assume histL-boundL == histR-histL == boundR-histR here.
/*
               /│             │\
             /  │             │  \
           /x│  │◄─histogram─►│    \
         / xx│  │    range    │      \
       / │xxx│  │             │        \
     /   │xxx│  │             │          \
────┴────┴───┴──┴─────────────┴───────────┴─────
    ▲    ▲   ▲  ▲             ▲           ▲
    │    │   │  │             │           │
 boundL  │   │histL         histR       boundR
         │   │
    lDatum  rDatum
*/
// The percentage of shaded area on the left side calculation formula is:
// leftPercent = (math.Pow(actualR-boundL, 2) - math.Pow(actualL-boundL, 2)) / math.Pow(histWidth, 2)
// You can find more details at https://github.com/pingcap/tidb/pull/47966#issuecomment-1778866876
func (hg *Histogram) OutOfRangeRowCount(
	sctx sessionctx.Context,
	lDatum, rDatum *types.Datum,
	modifyCount, histNDV int64,
) (result float64) {
	debugTrace := sctx.GetSessionVars().StmtCtx.EnableOptimizerDebugTrace
	if debugTrace {
		debugtrace.EnterContextCommon(sctx)
		debugtrace.RecordAnyValuesWithNames(sctx,
			"lDatum", lDatum.String(),
			"rDatum", rDatum.String(),
			"modifyCount", modifyCount,
		)
		defer func() {
			debugtrace.RecordAnyValuesWithNames(sctx, "Result", result)
			debugtrace.LeaveContextCommon(sctx)
		}()
	}
	if hg.Len() == 0 {
		return 0
	}

	// For bytes and string type, we need to cut the common prefix when converting them to scalar value.
	// Here we calculate the length of common prefix.
	commonPrefix := 0
	if hg.GetLower(0).Kind() == types.KindBytes || hg.GetLower(0).Kind() == types.KindString {
		// Calculate the common prefix length among the lower and upper bound of histogram and the range we want to estimate.
		commonPrefix = commonPrefixLength(hg.GetLower(0).GetBytes(),
			hg.GetUpper(hg.Len()-1).GetBytes(),
			lDatum.GetBytes(),
			rDatum.GetBytes())
	}

	// Convert the range we want to estimate to scalar value(float64)
	l := convertDatumToScalar(lDatum, commonPrefix)
	r := convertDatumToScalar(rDatum, commonPrefix)
	unsigned := mysql.HasUnsignedFlag(hg.Tp.GetFlag())
	// If this is an unsigned column, we need to make sure values are not negative.
	// Normal negative value should have become 0. But this still might happen when met MinNotNull here.
	// Maybe it's better to do this transformation in the ranger like the normal negative value.
	if unsigned {
		if l < 0 {
			l = 0
		}
		if r < 0 {
			r = 0
		}
	}

	if debugTrace {
		debugtrace.RecordAnyValuesWithNames(sctx,
			"commonPrefix", commonPrefix,
			"lScalar", l,
			"rScalar", r,
			"unsigned", unsigned,
		)
	}

	// make sure l < r
	if l >= r {
		return 0
	}
	// Convert the lower and upper bound of the histogram to scalar value(float64)
	histL := convertDatumToScalar(hg.GetLower(0), commonPrefix)
	histR := convertDatumToScalar(hg.GetUpper(hg.Len()-1), commonPrefix)
	histWidth := histR - histL
	if histWidth <= 0 {
		return 0
	}
	boundL := histL - histWidth
	boundR := histR + histWidth

	var leftPercent, rightPercent, rowCount float64
	if debugTrace {
		defer func() {
			debugtrace.RecordAnyValuesWithNames(sctx,
				"histL", histL,
				"histR", histR,
				"boundL", boundL,
				"boundR", boundR,
				"lPercent", leftPercent,
				"rPercent", rightPercent,
				"rowCount", rowCount,
			)
		}()
	}

	// keep l and r unchanged, use actualL and actualR to calculate.
	actualL := l
	actualR := r
	// If the range overlaps with (boundL,histL), we need to handle the out-of-range part on the left of the histogram range
	if actualL < histL && actualR > boundL {
		// make sure boundL <= actualL < actualR <= histL
		if actualL < boundL {
			actualL = boundL
		}
		if actualR > histL {
			actualR = histL
		}
		// Calculate the percentage of "the shaded area" on the left side.
		leftPercent = (math.Pow(actualR-boundL, 2) - math.Pow(actualL-boundL, 2)) / math.Pow(histWidth, 2)
	}

	actualL = l
	actualR = r
	// If the range overlaps with (histR,boundR), we need to handle the out-of-range part on the right of the histogram range
	if actualL < boundR && actualR > histR {
		// make sure histR <= actualL < actualR <= boundR
		if actualL < histR {
			actualL = histR
		}
		if actualR > boundR {
			actualR = boundR
		}
		// Calculate the percentage of "the shaded area" on the right side.
		rightPercent = (math.Pow(boundR-actualL, 2) - math.Pow(boundR-actualR, 2)) / math.Pow(histWidth, 2)
	}

	totalPercent := leftPercent*0.5 + rightPercent*0.5
	if totalPercent > 1 {
		totalPercent = 1
	}
	rowCount = totalPercent * hg.NotNullCount()

	// Upper bound logic

	allowUseModifyCount := sctx.GetSessionVars().GetOptObjective() != variable.OptObjectiveDeterminate
	// Use the modifyCount as the upper bound. Note that modifyCount contains insert, delete and update. So this is
	// a rather loose upper bound.
	// There are some scenarios where we need to handle out-of-range estimation after both insert and delete happen.
	// But we don't know how many increases are in the modifyCount. So we have to use this loose bound to ensure it
	// can produce a reasonable results in this scenario.
	if rowCount > float64(modifyCount) && allowUseModifyCount {
		return float64(modifyCount)
	}

	// In OptObjectiveDeterminate mode, we can't rely on the modify count anymore.
	// An upper bound is necessary to make the estimation make sense for predicates with bound on only one end, like a > 1.
	// But it's impossible to have a reliable upper bound in all cases.
	// We use 1/NDV here (only the Histogram part is considered) and it seems reasonable and good enough for now.
	if !allowUseModifyCount {
		var upperBound float64
		if histNDV > 0 {
			upperBound = hg.NotNullCount() / float64(histNDV)
		}
		if rowCount > upperBound {
			return upperBound
		}
	}
	return rowCount
}

// Copy deep copies the histogram.
func (hg *Histogram) Copy() *Histogram {
	if hg == nil {
		return nil
	}
	newHist := *hg
	if hg.Bounds != nil {
		newHist.Bounds = hg.Bounds.CopyConstruct()
	}
	newHist.Buckets = make([]Bucket, 0, len(hg.Buckets))
	newHist.Buckets = append(newHist.Buckets, hg.Buckets...)
	return &newHist
}

// RemoveUpperBound removes the upper bound from histogram.
// It is used when merge stats for incremental analyze.
func (hg *Histogram) RemoveUpperBound() *Histogram {
	hg.Buckets[hg.Len()-1].Count -= hg.Buckets[hg.Len()-1].Repeat
	hg.Buckets[hg.Len()-1].Repeat = 0
	if hg.NDV > 0 {
		hg.NDV--
	}
	return hg
}

// TruncateHistogram truncates the histogram to `numBkt` buckets.
func (hg *Histogram) TruncateHistogram(numBkt int) *Histogram {
	hist := hg.Copy()
	hist.Buckets = hist.Buckets[:numBkt]
	hist.Bounds.TruncateTo(numBkt * 2)
	return hist
}

type dataCnt struct {
	data []byte
	cnt  uint64
}

// GetIndexPrefixLens returns an array representing
func GetIndexPrefixLens(data []byte, numCols int) (prefixLens []int, err error) {
	prefixLens = make([]int, 0, numCols)
	var colData []byte
	prefixLen := 0
	for len(data) > 0 {
		colData, data, err = codec.CutOne(data)
		if err != nil {
			return nil, err
		}
		prefixLen += len(colData)
		prefixLens = append(prefixLens, prefixLen)
	}
	return prefixLens, nil
}

// ExtractTopN extracts topn from histogram.
func (hg *Histogram) ExtractTopN(cms *CMSketch, topN *TopN, numCols int, numTopN uint32) error {
	if hg.Len() == 0 || cms == nil || numTopN == 0 {
		return nil
	}
	dataSet := make(map[string]struct{}, hg.Bounds.NumRows())
	dataCnts := make([]dataCnt, 0, hg.Bounds.NumRows())
	hg.PreCalculateScalar()
	// Set a limit on the frequency of boundary values to avoid extract values with low frequency.
	limit := hg.NotNullCount() / float64(hg.Len())
	// Since our histogram are equal depth, they must occurs on the boundaries of buckets.
	for i := 0; i < hg.Bounds.NumRows(); i++ {
		data := hg.Bounds.GetRow(i).GetBytes(0)
		prefixLens, err := GetIndexPrefixLens(data, numCols)
		if err != nil {
			return err
		}
		for _, prefixLen := range prefixLens {
			prefixColData := data[:prefixLen]
			_, ok := dataSet[string(prefixColData)]
			if ok {
				continue
			}
			dataSet[string(prefixColData)] = struct{}{}
			res := hg.BetweenRowCount(nil, types.NewBytesDatum(prefixColData), types.NewBytesDatum(kv.Key(prefixColData).PrefixNext()))
			if res >= limit {
				dataCnts = append(dataCnts, dataCnt{prefixColData, uint64(res)})
			}
		}
	}
	sort.SliceStable(dataCnts, func(i, j int) bool { return dataCnts[i].cnt >= dataCnts[j].cnt })
	if len(dataCnts) > int(numTopN) {
		dataCnts = dataCnts[:numTopN]
	}
	topN.TopN = make([]TopNMeta, 0, len(dataCnts))
	for _, dataCnt := range dataCnts {
		h1, h2 := murmur3.Sum128(dataCnt.data)
		realCnt := cms.queryHashValue(nil, h1, h2)
		cms.SubValue(h1, h2, realCnt)
		topN.AppendTopN(dataCnt.data, realCnt)
	}
	topN.Sort()
	return nil
}

var bucket4MergingPool = sync.Pool{
	New: func() any {
		return newBucket4Meging()
	},
}

func newbucket4MergingForRecycle() *bucket4Merging {
	return bucket4MergingPool.Get().(*bucket4Merging)
}

func releasebucket4MergingForRecycle(b *bucket4Merging) {
	bucket4MergingPool.Put(b)
}

// bucket4Merging is only used for merging partition hists to global hist.
type bucket4Merging struct {
	lower *types.Datum
	upper *types.Datum
	Bucket
	// disjointNDV is used for merging bucket NDV, see mergeBucketNDV for more details.
	disjointNDV int64
}

// newBucket4Meging creates a new bucket4Merging.
// but we create it from bucket4MergingPool as soon as possible to reduce the cost of GC.
func newBucket4Meging() *bucket4Merging {
	return &bucket4Merging{
		lower: new(types.Datum),
		upper: new(types.Datum),
		Bucket: Bucket{
			Repeat: 0,
			NDV:    0,
			Count:  0,
		},
		disjointNDV: 0,
	}
}

// buildBucket4Merging builds bucket4Merging from Histogram
// Notice: Count in Histogram.Buckets is prefix sum but in bucket4Merging is not.
func (hg *Histogram) buildBucket4Merging() []*bucket4Merging {
	buckets := make([]*bucket4Merging, 0, hg.Len())
	for i := 0; i < hg.Len(); i++ {
		b := newbucket4MergingForRecycle()
		hg.LowerToDatum(i, b.lower)
		hg.UpperToDatum(i, b.upper)
		b.Repeat = hg.Buckets[i].Repeat
		b.NDV = hg.Buckets[i].NDV
		b.Count = hg.Buckets[i].Count
		if i != 0 {
			b.Count -= hg.Buckets[i-1].Count
		}
		buckets = append(buckets, b)
	}
	return buckets
}

func (b *bucket4Merging) Clone() bucket4Merging {
	result := newbucket4MergingForRecycle()
	result.Repeat = b.Repeat
	result.NDV = b.NDV
	b.upper.Copy(result.upper)
	b.lower.Copy(result.lower)
	result.Count = b.Count
	result.disjointNDV = b.disjointNDV
	return *result
}

// mergeBucketNDV merges bucket NDV from tow bucket `right` & `left`.
// Before merging, you need to make sure that when using (upper, lower) as the comparison key, `right` is greater than `left`
func mergeBucketNDV(tc types.Context, left *bucket4Merging, right *bucket4Merging) (*bucket4Merging, error) {
	res := right.Clone()
	if left.NDV == 0 {
		return &res, nil
	}
	if right.NDV == 0 {
		left.lower.Copy(res.lower)
		left.upper.Copy(res.upper)
		res.NDV = left.NDV
		return &res, nil
	}
<<<<<<< HEAD
	upperCompare, err := right.upper.Compare(tc, left.upper, collate.GetBinaryCollator())
=======
	upperCompare, err := right.upper.Compare(sc.TypeCtx(), left.upper, collate.GetBinaryCollator())
>>>>>>> d99c5a54
	if err != nil {
		return nil, err
	}
	// __right__|
	// _______left____|
	// illegal order.
	if upperCompare < 0 {
		return nil, errors.Errorf("illegal bucket order")
	}
	//  ___right_|
	//  ___left__|
	// They have the same upper.
	if upperCompare == 0 {
<<<<<<< HEAD
		lowerCompare, err := right.lower.Compare(tc, left.lower, collate.GetBinaryCollator())
=======
		lowerCompare, err := right.lower.Compare(sc.TypeCtx(), left.lower, collate.GetBinaryCollator())
>>>>>>> d99c5a54
		if err != nil {
			return nil, err
		}
		//      |____right____|
		//         |__left____|
		// illegal order.
		if lowerCompare < 0 {
			return nil, errors.Errorf("illegal bucket order")
		}
		// |___right___|
		// |____left___|
		// ndv = max(right.ndv, left.ndv)
		if lowerCompare == 0 {
			if left.NDV > right.NDV {
				res.NDV = left.NDV
			}
			return &res, nil
		}
		//         |_right_|
		// |_____left______|
		// |-ratio-|
		// ndv = ratio * left.ndv + max((1-ratio) * left.ndv, right.ndv)
		ratio := calcFraction4Datums(left.lower, left.upper, right.lower)
		res.NDV = int64(ratio*float64(left.NDV) + math.Max((1-ratio)*float64(left.NDV), float64(right.NDV)))
		res.lower = left.lower.Clone()
		return &res, nil
	}
	// ____right___|
	// ____left__|
	// right.upper > left.upper
<<<<<<< HEAD
	lowerCompareUpper, err := right.lower.Compare(tc, left.upper, collate.GetBinaryCollator())
=======
	lowerCompareUpper, err := right.lower.Compare(sc.TypeCtx(), left.upper, collate.GetBinaryCollator())
>>>>>>> d99c5a54
	if err != nil {
		return nil, err
	}
	//                  |_right_|
	//  |___left____|
	// `left` and `right` do not intersect
	// We add right.ndv in `disjointNDV`, and let `right.ndv = left.ndv` be used for subsequent merge.
	// This is because, for the merging of many buckets, we merge them from back to front.
	if lowerCompareUpper >= 0 {
		left.upper.Copy(res.upper)
		left.lower.Copy(res.lower)
		res.disjointNDV += right.NDV
		res.NDV = left.NDV
		return &res, nil
	}
	upperRatio := calcFraction4Datums(right.lower, right.upper, left.upper)
<<<<<<< HEAD
	lowerCompare, err := right.lower.Compare(tc, left.lower, collate.GetBinaryCollator())
=======
	lowerCompare, err := right.lower.Compare(sc.TypeCtx(), left.lower, collate.GetBinaryCollator())
>>>>>>> d99c5a54
	if err != nil {
		return nil, err
	}
	//              |-upperRatio-|
	//              |_______right_____|
	// |_______left______________|
	// |-lowerRatio-|
	// ndv = lowerRatio * left.ndv
	//		+ max((1-lowerRatio) * left.ndv, upperRatio * right.ndv)
	//		+ (1-upperRatio) * right.ndv
	if lowerCompare >= 0 {
		lowerRatio := calcFraction4Datums(left.lower, left.upper, right.lower)
		res.NDV = int64(lowerRatio*float64(left.NDV) +
			math.Max((1-lowerRatio)*float64(left.NDV), upperRatio*float64(right.NDV)) +
			(1-upperRatio)*float64(right.NDV))
		res.lower = left.lower.Clone()
		return &res, nil
	}
	// |------upperRatio--------|
	// |-lowerRatio-|
	// |____________right______________|
	//              |___left____|
	// ndv = lowerRatio * right.ndv
	//		+ max(left.ndv + (upperRatio - lowerRatio) * right.ndv)
	//		+ (1-upperRatio) * right.ndv
	lowerRatio := calcFraction4Datums(right.lower, right.upper, left.lower)
	res.NDV = int64(lowerRatio*float64(right.NDV) +
		math.Max(float64(left.NDV), (upperRatio-lowerRatio)*float64(right.NDV)) +
		(1-upperRatio)*float64(right.NDV))
	return &res, nil
}

// mergeParitionBuckets merges buckets[l...r) to one global bucket.
// global bucket:
//
//	upper = buckets[r-1].upper
//	count = sum of buckets[l...r).count
//	repeat = sum of buckets[i] (buckets[i].upper == global bucket.upper && i in [l...r))
//	ndv = merge bucket ndv from r-1 to l by mergeBucketNDV
//
// Notice: lower is not calculated here.
func mergePartitionBuckets(tc types.Context, buckets []*bucket4Merging) (*bucket4Merging, error) {
	if len(buckets) == 0 {
		return nil, errors.Errorf("not enough buckets to merge")
	}
	res := newbucket4MergingForRecycle()
	buckets[len(buckets)-1].upper.Copy(res.upper)
	right := buckets[len(buckets)-1].Clone()

	totNDV := int64(0)
	for i := len(buckets) - 1; i >= 0; i-- {
		totNDV += buckets[i].NDV
		res.Count += buckets[i].Count
<<<<<<< HEAD
		compare, err := buckets[i].upper.Compare(tc, res.upper, collate.GetBinaryCollator())
=======
		compare, err := buckets[i].upper.Compare(sc.TypeCtx(), res.upper, collate.GetBinaryCollator())
>>>>>>> d99c5a54
		if err != nil {
			return nil, err
		}
		if compare == 0 {
			res.Repeat += buckets[i].Repeat
		}
		if i != len(buckets)-1 {
			tmp, err := mergeBucketNDV(tc, buckets[i], &right)
			if err != nil {
				return nil, err
			}
			right = *tmp
		}
	}
	res.NDV = right.NDV + right.disjointNDV

	// since `mergeBucketNDV` is based on uniform and inclusion assumptions, it has the trend to under-estimate,
	// and as the number of buckets increases, these assumptions become weak,
	// so to mitigate this problem, a damping factor based on the number of buckets is introduced.
	res.NDV = int64(float64(res.NDV) * math.Pow(1.15, float64(len(buckets)-1)))
	if res.NDV > totNDV {
		res.NDV = totNDV
	}
	return res, nil
}

func (t *TopNMeta) buildBucket4Merging(d *types.Datum) *bucket4Merging {
	res := newbucket4MergingForRecycle()
	d.Copy(res.lower)
	d.Copy(res.upper)
	res.Count = int64(t.Count)
	res.Repeat = int64(t.Count)
	res.NDV = int64(1)
	return res
}

// MergePartitionHist2GlobalHist merges hists (partition-level Histogram) to a global-level Histogram
func MergePartitionHist2GlobalHist(tc types.Context, hists []*Histogram, popedTopN []TopNMeta, expBucketNumber int64, isIndex bool) (*Histogram, error) {
	var totCount, totNull, bucketNumber, totColSize int64
	if expBucketNumber == 0 {
		return nil, errors.Errorf("expBucketNumber can not be zero")
	}
	// minValue is used to calc the bucket lower.
	var minValue *types.Datum
	for _, hist := range hists {
		totColSize += hist.TotColSize
		totNull += hist.NullCount
		bucketNumber += int64(hist.Len())
		if hist.Len() > 0 {
			totCount += hist.Buckets[hist.Len()-1].Count
			if minValue == nil {
				minValue = hist.GetLower(0).Clone()
				continue
			}
			tmpValue := hist.GetLower(0)
<<<<<<< HEAD
			res, err := tmpValue.Compare(tc, minValue, collate.GetBinaryCollator())
=======
			res, err := tmpValue.Compare(sc.TypeCtx(), minValue, collate.GetBinaryCollator())
>>>>>>> d99c5a54
			if err != nil {
				return nil, err
			}
			if res < 0 {
				minValue = tmpValue.Clone()
			}
		}
	}

	bucketNumber += int64(len(popedTopN))
	buckets := make([]*bucket4Merging, 0, bucketNumber)
	globalBuckets := make([]*bucket4Merging, 0, expBucketNumber)

	// init `buckets`.
	for _, hist := range hists {
		buckets = append(buckets, hist.buildBucket4Merging()...)
	}

	for _, meta := range popedTopN {
		totCount += int64(meta.Count)
		d, err := topNMetaToDatum(meta, hists[0].Tp.GetType(), isIndex, tc.Location())
		if err != nil {
			return nil, err
		}
		if minValue == nil {
			minValue = d.Clone()
			continue
		}
<<<<<<< HEAD
		res, err := d.Compare(tc, minValue, collate.GetBinaryCollator())
=======
		res, err := d.Compare(sc.TypeCtx(), minValue, collate.GetBinaryCollator())
>>>>>>> d99c5a54
		if err != nil {
			return nil, err
		}
		if res < 0 {
			minValue = d.Clone()
		}
		buckets = append(buckets, meta.buildBucket4Merging(&d))
	}

	// Remove empty buckets
	tail := 0
	for i := range buckets {
		if buckets[i].Count != 0 {
			buckets[tail] = buckets[i]
			tail++
		}
	}
	for n := tail; n < len(buckets); n++ {
		releasebucket4MergingForRecycle(buckets[n])
	}
	buckets = buckets[:tail]

	var sortError error
	slices.SortFunc(buckets, func(i, j *bucket4Merging) int {
<<<<<<< HEAD
		res, err := i.upper.Compare(tc, j.upper, collate.GetBinaryCollator())
=======
		res, err := i.upper.Compare(sc.TypeCtx(), j.upper, collate.GetBinaryCollator())
>>>>>>> d99c5a54
		if err != nil {
			sortError = err
		}
		if res != 0 {
			return res
		}
<<<<<<< HEAD
		res, err = i.lower.Compare(tc, j.lower, collate.GetBinaryCollator())
=======
		res, err = i.lower.Compare(sc.TypeCtx(), j.lower, collate.GetBinaryCollator())
>>>>>>> d99c5a54
		if err != nil {
			sortError = err
		}
		return res
	})
	if sortError != nil {
		return nil, sortError
	}

	var sum, prevSum int64
	r, prevR := len(buckets), 0
	bucketCount := int64(1)
	gBucketCountThreshold := (totCount / expBucketNumber) * 80 / 100 // expectedBucketSize * 0.8
	var bucketNDV int64
	for i := len(buckets) - 1; i >= 0; i-- {
		sum += buckets[i].Count
		bucketNDV += buckets[i].NDV
		if sum >= totCount*bucketCount/expBucketNumber && sum-prevSum >= gBucketCountThreshold {
			for ; i > 0; i-- { // if the buckets have the same upper, we merge them into the same new buckets.
<<<<<<< HEAD
				res, err := buckets[i-1].upper.Compare(tc, buckets[i].upper, collate.GetBinaryCollator())
=======
				res, err := buckets[i-1].upper.Compare(sc.TypeCtx(), buckets[i].upper, collate.GetBinaryCollator())
>>>>>>> d99c5a54
				if err != nil {
					return nil, err
				}
				if res != 0 {
					break
				}
				sum += buckets[i-1].Count
				bucketNDV += buckets[i-1].NDV
			}
			merged, err := mergePartitionBuckets(tc, buckets[i:r])
			if err != nil {
				return nil, err
			}
			globalBuckets = append(globalBuckets, merged)
			prevR = r
			r = i
			bucketCount++
			prevSum = sum
			bucketNDV = 0
		}
	}
	if r > 0 {
		bucketSum := int64(0)
		for _, b := range buckets[:r] {
			bucketSum += b.Count
		}

		if len(globalBuckets) > 0 && bucketSum < gBucketCountThreshold { // merge them into the previous global bucket
			r = prevR
			globalBuckets = globalBuckets[:len(globalBuckets)-1]
		}

		merged, err := mergePartitionBuckets(tc, buckets[:r])
		if err != nil {
			return nil, err
		}
		globalBuckets = append(globalBuckets, merged)
	}
	for i := 0; i < len(buckets); i++ {
		releasebucket4MergingForRecycle(buckets[i])
	}
	// Because we merge backwards, we need to flip the slices.
	for i, j := 0, len(globalBuckets)-1; i < j; i, j = i+1, j-1 {
		globalBuckets[i], globalBuckets[j] = globalBuckets[j], globalBuckets[i]
	}

	// Calc the bucket lower.
	if minValue == nil || len(globalBuckets) == 0 { // both hists and popedTopN are empty, returns an empty hist in this case
		return NewHistogram(hists[0].ID, 0, totNull, hists[0].LastUpdateVersion, hists[0].Tp, len(globalBuckets), totColSize), nil
	}
	minValue.Copy(globalBuckets[0].lower)
	for i := 1; i < len(globalBuckets); i++ {
		if globalBuckets[i].NDV == 1 { // there is only 1 value so lower = upper
			globalBuckets[i].upper.Copy(globalBuckets[i].lower)
		} else {
			globalBuckets[i-1].upper.Copy(globalBuckets[i].lower)
		}
		globalBuckets[i].Count = globalBuckets[i].Count + globalBuckets[i-1].Count
	}

	// Recalculate repeats
	// TODO: optimize it later since it's a simple but not the fastest implementation whose complexity is O(nBkt * nHist * log(nBkt))
	for _, bucket := range globalBuckets {
		var repeat float64
		for _, hist := range hists {
			histRowCount, _ := hist.EqualRowCount(nil, *bucket.upper, isIndex)
			repeat += histRowCount // only hists of indexes have bucket.NDV
		}
		if int64(repeat) > bucket.Repeat {
			bucket.Repeat = int64(repeat)
		}
	}

	globalHist := NewHistogram(hists[0].ID, 0, totNull, hists[0].LastUpdateVersion, hists[0].Tp, len(globalBuckets), totColSize)
	for _, bucket := range globalBuckets {
		if !isIndex {
			bucket.NDV = 0 // bucket.NDV is not maintained for column histograms
		}
		globalHist.AppendBucketWithNDV(bucket.lower, bucket.upper, bucket.Count, bucket.Repeat, bucket.NDV)
	}
	return globalHist, nil
}

const (
	// AllLoaded indicates all statistics are loaded
	AllLoaded = iota
	// AllEvicted indicates all statistics are evicted
	AllEvicted
)

// StatsLoadedStatus indicates the status of statistics
type StatsLoadedStatus struct {
	statsInitialized bool
	evictedStatus    int
}

// NewStatsFullLoadStatus returns the status that the column/index fully loaded
func NewStatsFullLoadStatus() StatsLoadedStatus {
	return StatsLoadedStatus{
		statsInitialized: true,
		evictedStatus:    AllLoaded,
	}
}

// NewStatsAllEvictedStatus returns the status that only loads count/nullCount/NDV and doesn't load CMSketch/TopN/Histogram.
// When we load table stats, column stats is in AllEvicted status by default. CMSketch/TopN/Histogram of column is only
// loaded when we really need column stats.
func NewStatsAllEvictedStatus() StatsLoadedStatus {
	return StatsLoadedStatus{
		statsInitialized: true,
		evictedStatus:    AllEvicted,
	}
}

// Copy copies the status
func (s *StatsLoadedStatus) Copy() StatsLoadedStatus {
	return StatsLoadedStatus{
		statsInitialized: s.statsInitialized,
		evictedStatus:    s.evictedStatus,
	}
}

// IsStatsInitialized indicates whether the column/index's statistics was loaded from storage before.
// Note that `IsStatsInitialized` only can be set in initializing
func (s StatsLoadedStatus) IsStatsInitialized() bool {
	return s.statsInitialized
}

// IsLoadNeeded indicates whether it needs load statistics during LoadNeededHistograms or sync stats
// If the column/index was loaded and any statistics of it is evicting, it also needs re-load statistics.
func (s StatsLoadedStatus) IsLoadNeeded() bool {
	if s.statsInitialized {
		return s.evictedStatus > AllLoaded
	}
	// If statsInitialized is false, it means there is no stats for the column/index in the storage.
	// Hence, we don't need to trigger the task of loading the column/index stats.
	return false
}

// IsEssentialStatsLoaded indicates whether the essential statistics is loaded.
// If the column/index was loaded, and at least histogram and topN still exists, the necessary statistics is still loaded.
func (s StatsLoadedStatus) IsEssentialStatsLoaded() bool {
	return s.statsInitialized && (s.evictedStatus < AllEvicted)
}

// IsAllEvicted indicates whether all the stats got evicted or not.
func (s StatsLoadedStatus) IsAllEvicted() bool {
	return s.statsInitialized && s.evictedStatus >= AllEvicted
}

// IsFullLoad indicates whether the stats are full loaded
func (s StatsLoadedStatus) IsFullLoad() bool {
	return s.statsInitialized && s.evictedStatus == AllLoaded
}<|MERGE_RESOLUTION|>--- conflicted
+++ resolved
@@ -202,11 +202,7 @@
 	iter := chunk.NewIterator4Chunk(hg.Bounds)
 	for row := iter.Begin(); row != iter.End(); row = iter.Next() {
 		d := row.GetDatum(0, hg.Tp)
-<<<<<<< HEAD
 		d, err := d.ConvertTo(tc, tp)
-=======
-		d, err := d.ConvertTo(sc.TypeCtx(), tp)
->>>>>>> d99c5a54
 		if err != nil {
 			return nil, errors.Trace(err)
 		}
@@ -836,11 +832,7 @@
 	}
 	lh.NDV += rh.NDV
 	lLen := lh.Len()
-<<<<<<< HEAD
 	cmp, err := lh.GetUpper(lLen-1).Compare(tc, rh.GetLower(0), collate.GetBinaryCollator())
-=======
-	cmp, err := lh.GetUpper(lLen-1).Compare(sc.TypeCtx(), rh.GetLower(0), collate.GetBinaryCollator())
->>>>>>> d99c5a54
 	if err != nil {
 		return nil, errors.Trace(err)
 	}
@@ -1262,11 +1254,7 @@
 		res.NDV = left.NDV
 		return &res, nil
 	}
-<<<<<<< HEAD
 	upperCompare, err := right.upper.Compare(tc, left.upper, collate.GetBinaryCollator())
-=======
-	upperCompare, err := right.upper.Compare(sc.TypeCtx(), left.upper, collate.GetBinaryCollator())
->>>>>>> d99c5a54
 	if err != nil {
 		return nil, err
 	}
@@ -1280,11 +1268,7 @@
 	//  ___left__|
 	// They have the same upper.
 	if upperCompare == 0 {
-<<<<<<< HEAD
 		lowerCompare, err := right.lower.Compare(tc, left.lower, collate.GetBinaryCollator())
-=======
-		lowerCompare, err := right.lower.Compare(sc.TypeCtx(), left.lower, collate.GetBinaryCollator())
->>>>>>> d99c5a54
 		if err != nil {
 			return nil, err
 		}
@@ -1315,11 +1299,7 @@
 	// ____right___|
 	// ____left__|
 	// right.upper > left.upper
-<<<<<<< HEAD
 	lowerCompareUpper, err := right.lower.Compare(tc, left.upper, collate.GetBinaryCollator())
-=======
-	lowerCompareUpper, err := right.lower.Compare(sc.TypeCtx(), left.upper, collate.GetBinaryCollator())
->>>>>>> d99c5a54
 	if err != nil {
 		return nil, err
 	}
@@ -1336,11 +1316,7 @@
 		return &res, nil
 	}
 	upperRatio := calcFraction4Datums(right.lower, right.upper, left.upper)
-<<<<<<< HEAD
 	lowerCompare, err := right.lower.Compare(tc, left.lower, collate.GetBinaryCollator())
-=======
-	lowerCompare, err := right.lower.Compare(sc.TypeCtx(), left.lower, collate.GetBinaryCollator())
->>>>>>> d99c5a54
 	if err != nil {
 		return nil, err
 	}
@@ -1394,11 +1370,7 @@
 	for i := len(buckets) - 1; i >= 0; i-- {
 		totNDV += buckets[i].NDV
 		res.Count += buckets[i].Count
-<<<<<<< HEAD
 		compare, err := buckets[i].upper.Compare(tc, res.upper, collate.GetBinaryCollator())
-=======
-		compare, err := buckets[i].upper.Compare(sc.TypeCtx(), res.upper, collate.GetBinaryCollator())
->>>>>>> d99c5a54
 		if err != nil {
 			return nil, err
 		}
@@ -1454,11 +1426,7 @@
 				continue
 			}
 			tmpValue := hist.GetLower(0)
-<<<<<<< HEAD
 			res, err := tmpValue.Compare(tc, minValue, collate.GetBinaryCollator())
-=======
-			res, err := tmpValue.Compare(sc.TypeCtx(), minValue, collate.GetBinaryCollator())
->>>>>>> d99c5a54
 			if err != nil {
 				return nil, err
 			}
@@ -1487,11 +1455,7 @@
 			minValue = d.Clone()
 			continue
 		}
-<<<<<<< HEAD
 		res, err := d.Compare(tc, minValue, collate.GetBinaryCollator())
-=======
-		res, err := d.Compare(sc.TypeCtx(), minValue, collate.GetBinaryCollator())
->>>>>>> d99c5a54
 		if err != nil {
 			return nil, err
 		}
@@ -1516,22 +1480,14 @@
 
 	var sortError error
 	slices.SortFunc(buckets, func(i, j *bucket4Merging) int {
-<<<<<<< HEAD
 		res, err := i.upper.Compare(tc, j.upper, collate.GetBinaryCollator())
-=======
-		res, err := i.upper.Compare(sc.TypeCtx(), j.upper, collate.GetBinaryCollator())
->>>>>>> d99c5a54
 		if err != nil {
 			sortError = err
 		}
 		if res != 0 {
 			return res
 		}
-<<<<<<< HEAD
 		res, err = i.lower.Compare(tc, j.lower, collate.GetBinaryCollator())
-=======
-		res, err = i.lower.Compare(sc.TypeCtx(), j.lower, collate.GetBinaryCollator())
->>>>>>> d99c5a54
 		if err != nil {
 			sortError = err
 		}
@@ -1551,11 +1507,7 @@
 		bucketNDV += buckets[i].NDV
 		if sum >= totCount*bucketCount/expBucketNumber && sum-prevSum >= gBucketCountThreshold {
 			for ; i > 0; i-- { // if the buckets have the same upper, we merge them into the same new buckets.
-<<<<<<< HEAD
 				res, err := buckets[i-1].upper.Compare(tc, buckets[i].upper, collate.GetBinaryCollator())
-=======
-				res, err := buckets[i-1].upper.Compare(sc.TypeCtx(), buckets[i].upper, collate.GetBinaryCollator())
->>>>>>> d99c5a54
 				if err != nil {
 					return nil, err
 				}
