--- conflicted
+++ resolved
@@ -34,11 +34,8 @@
 	"github.com/pingcap/tidb/br/pkg/streamhelper"
 	"github.com/pingcap/tidb/config"
 	"github.com/pingcap/tidb/ddl"
-<<<<<<< HEAD
 	"github.com/pingcap/tidb/ddl/ddlservice"
-=======
 	"github.com/pingcap/tidb/ddl/schematracker"
->>>>>>> d6d0ce7b
 	ddlutil "github.com/pingcap/tidb/ddl/util"
 	"github.com/pingcap/tidb/domain/globalconfigsync"
 	"github.com/pingcap/tidb/domain/infosync"
@@ -981,28 +978,6 @@
 		return errors.Trace(err)
 	}
 	callback = newCallbackFunc(do)
-<<<<<<< HEAD
-=======
-	d := do.ddl
-	do.ddl = ddl.NewDDL(
-		ctx,
-		ddl.WithEtcdClient(do.etcdClient),
-		ddl.WithStore(do.store),
-		ddl.WithInfoCache(do.infoCache),
-		ddl.WithHook(callback),
-		ddl.WithLease(ddlLease),
-	)
-	failpoint.Inject("MockReplaceDDL", func(val failpoint.Value) {
-		if val.(bool) {
-			do.ddl = d
-		}
-	})
-	if ddlInjector != nil {
-		checker := ddlInjector(do.ddl)
-		checker.CreateTestDB()
-		do.ddl = checker
-	}
->>>>>>> d6d0ce7b
 
 	if config.GetGlobalConfig().EnableGlobalKill {
 		if do.etcdClient != nil {
@@ -1048,6 +1023,11 @@
 			do.ddl = d
 		}
 	})
+	if ddlInjector != nil {
+		checker := ddlInjector(do.ddl)
+		checker.CreateTestDB()
+		do.ddl = checker
+	}
 
 	var pdClient pd.Client
 	if store, ok := do.store.(kv.StorageWithPD); ok {
